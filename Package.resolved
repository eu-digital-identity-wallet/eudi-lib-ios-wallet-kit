{
<<<<<<< HEAD
  "originHash" : "b833deedc4fc5e8ee0b9c5810d09e83c81ec185a2f2b0ba3c7d3993db692071f",
=======
  "originHash" : "32e86d4af52c3bc2d1416ecc3768a849f00acc513fbb59be3e61e2b7bc726501",
>>>>>>> c5726e8d
  "pins" : [
    {
      "identity" : "blueecc",
      "kind" : "remoteSourceControl",
      "location" : "https://github.com/niscy-eudiw/BlueECC.git",
      "state" : {
        "revision" : "15e525cfff2da9b7429285346248e2c67ba0bd12",
        "version" : "1.2.4"
      }
    },
    {
      "identity" : "chronometer",
      "kind" : "remoteSourceControl",
      "location" : "https://github.com/KittyMac/Chronometer.git",
      "state" : {
        "revision" : "d21b89e5cb5929b5175bdb3ad710a52cbf497eaa",
        "version" : "0.1.12"
      }
    },
    {
      "identity" : "cryptoswift",
      "kind" : "remoteSourceControl",
      "location" : "https://github.com/krzyzanowskim/CryptoSwift.git",
      "state" : {
        "revision" : "729e01bc9b9dab466ac85f21fb9ee2bc1c61b258",
        "version" : "1.8.4"
      }
    },
    {
<<<<<<< HEAD
      "identity" : "eudi-lib-ios-iso18013-data-model",
      "kind" : "remoteSourceControl",
      "location" : "https://github.com/eu-digital-identity-wallet/eudi-lib-ios-iso18013-data-model.git",
      "state" : {
        "revision" : "4dd729db2bacd350dedcb68c252d7650fbad59af",
        "version" : "0.6.0"
      }
    },
    {
      "identity" : "eudi-lib-ios-iso18013-data-transfer",
      "kind" : "remoteSourceControl",
      "location" : "https://github.com/eu-digital-identity-wallet/eudi-lib-ios-iso18013-data-transfer.git",
      "state" : {
        "revision" : "9a0ccf5ff683e160cf79e01d7fdaf06b4df3ac9f",
        "version" : "0.6.1"
      }
    },
    {
=======
>>>>>>> c5726e8d
      "identity" : "eudi-lib-ios-iso18013-security",
      "kind" : "remoteSourceControl",
      "location" : "https://github.com/eu-digital-identity-wallet/eudi-lib-ios-iso18013-security.git",
      "state" : {
<<<<<<< HEAD
        "revision" : "ab0d16d2edad0c17147a7392322fa30d6dbe502c",
        "version" : "0.5.0"
=======
        "branch" : "main",
        "revision" : "2f4065f492f3c07538128eaaec476e1bd17ef270"
>>>>>>> c5726e8d
      }
    },
    {
      "identity" : "eudi-lib-ios-openid4vci-swift",
      "kind" : "remoteSourceControl",
      "location" : "https://github.com/eu-digital-identity-wallet/eudi-lib-ios-openid4vci-swift.git",
      "state" : {
        "revision" : "e2f3ab9a4cea1b0369c8aa5bc15cbe9482a355b0",
        "version" : "0.13.0"
      }
    },
    {
      "identity" : "eudi-lib-ios-presentation-exchange-swift",
      "kind" : "remoteSourceControl",
      "location" : "https://github.com/eu-digital-identity-wallet/eudi-lib-ios-presentation-exchange-swift.git",
      "state" : {
        "revision" : "773d7cccdf3d2df4fc6f7629a6076dfe4b2b680d",
        "version" : "0.3.0"
      }
    },
    {
      "identity" : "eudi-lib-ios-siop-openid4vp-swift",
      "kind" : "remoteSourceControl",
      "location" : "https://github.com/eu-digital-identity-wallet/eudi-lib-ios-siop-openid4vp-swift.git",
      "state" : {
        "revision" : "679a14c70ffd8ee37a81412ce388298e726747a7",
        "version" : "0.9.0"
      }
    },
    {
<<<<<<< HEAD
      "identity" : "eudi-lib-ios-wallet-storage",
      "kind" : "remoteSourceControl",
      "location" : "https://github.com/eu-digital-identity-wallet/eudi-lib-ios-wallet-storage.git",
      "state" : {
        "revision" : "b077978cfb72a3dbde7c6880fabb9bdccdf8843d",
        "version" : "0.5.1"
      }
    },
    {
=======
>>>>>>> c5726e8d
      "identity" : "eudi-lib-sdjwt-swift",
      "kind" : "remoteSourceControl",
      "location" : "https://github.com/eu-digital-identity-wallet/eudi-lib-sdjwt-swift.git",
      "state" : {
        "revision" : "cea353c9e104f6b4604d3ec1c855ac7ba7f0edc7",
        "version" : "0.6.0"
      }
    },
    {
      "identity" : "hitch",
      "kind" : "remoteSourceControl",
      "location" : "https://github.com/KittyMac/Hitch.git",
      "state" : {
        "revision" : "d6c147a1d70992db39a141cb5bf9cf8fbb776250",
        "version" : "0.4.148"
      }
    },
    {
      "identity" : "jose-swift",
      "kind" : "remoteSourceControl",
      "location" : "https://github.com/beatt83/jose-swift.git",
      "state" : {
        "revision" : "57fe5a03c83feaf73a84b23c02e641f86482e313",
        "version" : "4.0.2"
      }
    },
    {
      "identity" : "joseswift",
      "kind" : "remoteSourceControl",
      "location" : "https://github.com/airsidemobile/JOSESwift.git",
      "state" : {
        "revision" : "c2664a902e75c0426a1d43132bd4babc6fd173d3",
        "version" : "3.0.0"
      }
    },
    {
      "identity" : "jsonschema.swift",
      "kind" : "remoteSourceControl",
      "location" : "https://github.com/kylef/JSONSchema.swift",
      "state" : {
        "revision" : "d14de4b2d9205068c9db89c00d097ca43c897000",
        "version" : "0.6.0"
      }
    },
    {
      "identity" : "pathkit",
      "kind" : "remoteSourceControl",
      "location" : "https://github.com/kylef/PathKit.git",
      "state" : {
        "revision" : "3bfd2737b700b9a36565a8c94f4ad2b050a5e574",
        "version" : "1.0.1"
      }
    },
    {
      "identity" : "secp256k1.swift",
      "kind" : "remoteSourceControl",
      "location" : "https://github.com/GigaBitcoin/secp256k1.swift.git",
      "state" : {
        "revision" : "4c77c7384768acf1093d66ccaacf298d322b10b7",
        "version" : "0.15.0"
      }
    },
    {
      "identity" : "sextant",
      "kind" : "remoteSourceControl",
      "location" : "https://github.com/KittyMac/Sextant.git",
      "state" : {
        "revision" : "b2141d4a693e2a768720534009cb621252be39a0",
        "version" : "0.4.33"
      }
    },
    {
      "identity" : "spanker",
      "kind" : "remoteSourceControl",
      "location" : "https://github.com/KittyMac/Spanker.git",
      "state" : {
        "revision" : "d4b439bf76a40fb45d86a24d13b9c26e7d630eee",
        "version" : "0.2.49"
      }
    },
    {
      "identity" : "spectre",
      "kind" : "remoteSourceControl",
      "location" : "https://github.com/kylef/Spectre.git",
      "state" : {
        "revision" : "26cc5e9ae0947092c7139ef7ba612e34646086c7",
        "version" : "0.10.1"
      }
    },
    {
      "identity" : "swift-asn1",
      "kind" : "remoteSourceControl",
      "location" : "https://github.com/apple/swift-asn1.git",
      "state" : {
        "revision" : "ae33e5941bb88d88538d0a6b19ca0b01e6c76dcf",
        "version" : "1.3.1"
      }
    },
    {
      "identity" : "swift-certificates",
      "kind" : "remoteSourceControl",
      "location" : "https://github.com/apple/swift-certificates.git",
      "state" : {
        "revision" : "274f8668d3ec5d2892904d8465635c5ea659f767",
        "version" : "1.7.0"
      }
    },
    {
      "identity" : "swift-collections",
      "kind" : "remoteSourceControl",
      "location" : "https://github.com/apple/swift-collections.git",
      "state" : {
        "revision" : "671108c96644956dddcd89dd59c203dcdb36cec7",
        "version" : "1.1.4"
      }
    },
    {
      "identity" : "swift-crypto",
      "kind" : "remoteSourceControl",
      "location" : "https://github.com/apple/swift-crypto.git",
      "state" : {
        "revision" : "a98e4be0dd9f0377a818f2198a2bc87bbd2bfcea",
        "version" : "3.11.2"
      }
    },
    {
      "identity" : "swift-log",
      "kind" : "remoteSourceControl",
      "location" : "https://github.com/apple/swift-log.git",
      "state" : {
        "revision" : "96a2f8a0fa41e9e09af4585e2724c4e825410b91",
        "version" : "1.6.2"
      }
    },
    {
      "identity" : "swift-log-file",
      "kind" : "remoteSourceControl",
      "location" : "https://github.com/crspybits/swift-log-file",
      "state" : {
        "revision" : "aa94b38bf88c7d9cbc87ceafcdffadaffbc2bffa",
        "version" : "0.1.0"
      }
    },
    {
      "identity" : "swift-syntax",
      "kind" : "remoteSourceControl",
      "location" : "https://github.com/swiftlang/swift-syntax.git",
      "state" : {
        "revision" : "64889f0c732f210a935a0ad7cda38f77f876262d",
        "version" : "509.1.1"
      }
    },
    {
      "identity" : "swiftcbor",
      "kind" : "remoteSourceControl",
      "location" : "https://github.com/niscy-eudiw/SwiftCBOR.git",
      "state" : {
        "revision" : "2c8c55273d4c4aae21bb46c2afbae79ee072eff4",
        "version" : "0.6.2"
      }
    },
    {
      "identity" : "swiftcopyablemacro",
      "kind" : "remoteSourceControl",
      "location" : "https://github.com/eu-digital-identity-wallet/SwiftCopyableMacro.git",
      "state" : {
        "revision" : "1983f8e7d805d323b834846b1a7594a327729cbe",
        "version" : "0.0.3"
      }
    },
    {
      "identity" : "swiftyjson",
      "kind" : "remoteSourceControl",
      "location" : "https://github.com/SwiftyJSON/SwiftyJSON.git",
      "state" : {
        "revision" : "af76cf3ef710b6ca5f8c05f3a31307d44a3c5828",
        "version" : "5.0.2"
      }
    },
    {
      "identity" : "xcglogger",
      "kind" : "remoteSourceControl",
      "location" : "https://github.com/DaveWoodCom/XCGLogger.git",
      "state" : {
        "revision" : "4def3c1c772ca90ad5e7bfc8ac437c3b0b4276cf",
        "version" : "7.1.5"
      }
    }
  ],
  "version" : 3
}<|MERGE_RESOLUTION|>--- conflicted
+++ resolved
@@ -1,9 +1,5 @@
 {
-<<<<<<< HEAD
   "originHash" : "b833deedc4fc5e8ee0b9c5810d09e83c81ec185a2f2b0ba3c7d3993db692071f",
-=======
-  "originHash" : "32e86d4af52c3bc2d1416ecc3768a849f00acc513fbb59be3e61e2b7bc726501",
->>>>>>> c5726e8d
   "pins" : [
     {
       "identity" : "blueecc",
@@ -33,7 +29,6 @@
       }
     },
     {
-<<<<<<< HEAD
       "identity" : "eudi-lib-ios-iso18013-data-model",
       "kind" : "remoteSourceControl",
       "location" : "https://github.com/eu-digital-identity-wallet/eudi-lib-ios-iso18013-data-model.git",
@@ -52,19 +47,12 @@
       }
     },
     {
-=======
->>>>>>> c5726e8d
       "identity" : "eudi-lib-ios-iso18013-security",
       "kind" : "remoteSourceControl",
       "location" : "https://github.com/eu-digital-identity-wallet/eudi-lib-ios-iso18013-security.git",
       "state" : {
-<<<<<<< HEAD
         "revision" : "ab0d16d2edad0c17147a7392322fa30d6dbe502c",
         "version" : "0.5.0"
-=======
-        "branch" : "main",
-        "revision" : "2f4065f492f3c07538128eaaec476e1bd17ef270"
->>>>>>> c5726e8d
       }
     },
     {
@@ -95,7 +83,6 @@
       }
     },
     {
-<<<<<<< HEAD
       "identity" : "eudi-lib-ios-wallet-storage",
       "kind" : "remoteSourceControl",
       "location" : "https://github.com/eu-digital-identity-wallet/eudi-lib-ios-wallet-storage.git",
@@ -105,8 +92,6 @@
       }
     },
     {
-=======
->>>>>>> c5726e8d
       "identity" : "eudi-lib-sdjwt-swift",
       "kind" : "remoteSourceControl",
       "location" : "https://github.com/eu-digital-identity-wallet/eudi-lib-sdjwt-swift.git",
