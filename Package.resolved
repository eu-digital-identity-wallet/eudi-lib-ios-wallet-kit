--- conflicted
+++ resolved
@@ -1,9 +1,5 @@
 {
-<<<<<<< HEAD
-  "originHash" : "2bba76a0e94d4feb529fdf774356736328d34073f3278bfb5bb2f0f7245a3e3c",
-=======
   "originHash" : "b833deedc4fc5e8ee0b9c5810d09e83c81ec185a2f2b0ba3c7d3993db692071f",
->>>>>>> cab65f05
   "pins" : [
     {
       "identity" : "blueecc",
@@ -64,13 +60,8 @@
       "kind" : "remoteSourceControl",
       "location" : "https://github.com/eu-digital-identity-wallet/eudi-lib-ios-openid4vci-swift.git",
       "state" : {
-<<<<<<< HEAD
-        "revision" : "751f66133efceb0662a3d6acfdd644d2627aa655",
-        "version" : "0.12.3"
-=======
         "revision" : "e2f3ab9a4cea1b0369c8aa5bc15cbe9482a355b0",
         "version" : "0.13.0"
->>>>>>> cab65f05
       }
     },
     {
