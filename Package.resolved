{
<<<<<<< HEAD
  "originHash" : "ca5271c93b449a9d11ac9059079bb9f3e0d4ebfb8baf88ff6c4d5feced50dc68",
=======
  "originHash" : "ba7342b28596545c9bdb52fbebd046ef46e365682a103da820e392b8a01850f3",
>>>>>>> a8cc54d8
  "pins" : [
    {
      "identity" : "blueecc",
      "kind" : "remoteSourceControl",
      "location" : "https://github.com/niscy-eudiw/BlueECC.git",
      "state" : {
        "revision" : "15e525cfff2da9b7429285346248e2c67ba0bd12",
        "version" : "1.2.4"
      }
    },
    {
      "identity" : "cryptoswift",
      "kind" : "remoteSourceControl",
      "location" : "https://github.com/krzyzanowskim/CryptoSwift.git",
      "state" : {
        "revision" : "e45a26384239e028ec87fbcc788f513b67e10d8f",
        "version" : "1.9.0"
      }
    },
    {
      "identity" : "eudi-lib-ios-iso18013-data-model",
      "kind" : "remoteSourceControl",
      "location" : "https://github.com/eu-digital-identity-wallet/eudi-lib-ios-iso18013-data-model.git",
      "state" : {
        "revision" : "395cca652e2c9884b60aae4e9b6f6a5015dc4ec7",
        "version" : "0.9.0"
      }
    },
    {
      "identity" : "eudi-lib-ios-iso18013-data-transfer",
      "kind" : "remoteSourceControl",
      "location" : "https://github.com/eu-digital-identity-wallet/eudi-lib-ios-iso18013-data-transfer.git",
      "state" : {
        "revision" : "6c5be04ea3d759aab100ad7ab4cbab221c1cd236",
        "version" : "0.8.2"
      }
    },
    {
      "identity" : "eudi-lib-ios-iso18013-security",
      "kind" : "remoteSourceControl",
      "location" : "https://github.com/eu-digital-identity-wallet/eudi-lib-ios-iso18013-security.git",
      "state" : {
        "revision" : "90a088a258e83c54b7c4f676600a7a740e8abebc",
        "version" : "0.8.0"
      }
    },
    {
      "identity" : "eudi-lib-ios-openid4vci-swift",
      "kind" : "remoteSourceControl",
      "location" : "https://github.com/eu-digital-identity-wallet/eudi-lib-ios-openid4vci-swift.git",
      "state" : {
        "revision" : "f60a2be657368308c59e21802d60f18dfc7088f5",
        "version" : "0.16.0"
      }
    },
    {
      "identity" : "eudi-lib-ios-siop-openid4vp-swift",
      "kind" : "remoteSourceControl",
      "location" : "https://github.com/eu-digital-identity-wallet/eudi-lib-ios-siop-openid4vp-swift.git",
      "state" : {
        "revision" : "93326236e40137f01f07b71533c6db95e8811bfa",
        "version" : "0.17.6"
      }
    },
    {
      "identity" : "eudi-lib-ios-statium-swift",
      "kind" : "remoteSourceControl",
      "location" : "https://github.com/eu-digital-identity-wallet/eudi-lib-ios-statium-swift.git",
      "state" : {
        "revision" : "25427865918ea07119264c8e1f4caab3d97e3e70",
        "version" : "0.2.0"
      }
    },
    {
      "identity" : "eudi-lib-ios-wallet-storage",
      "kind" : "remoteSourceControl",
      "location" : "https://github.com/eu-digital-identity-wallet/eudi-lib-ios-wallet-storage.git",
      "state" : {
        "revision" : "62c4dc5c5a0bb28d92fb23f8b4d03a8fa9cc12a7",
        "version" : "0.8.0"
      }
    },
    {
      "identity" : "eudi-lib-sdjwt-swift",
      "kind" : "remoteSourceControl",
      "location" : "https://github.com/eu-digital-identity-wallet/eudi-lib-sdjwt-swift.git",
      "state" : {
        "revision" : "86070708b8042a5a1291c20381b0f57fe69921cd",
        "version" : "0.9.1"
      }
    },
    {
      "identity" : "jose-swift",
      "kind" : "remoteSourceControl",
      "location" : "https://github.com/beatt83/jose-swift.git",
      "state" : {
        "revision" : "8d087c7d8333310449aff4c9eb2431fbb4f1eb9f",
        "version" : "6.0.0"
      }
    },
    {
      "identity" : "joseswift",
      "kind" : "remoteSourceControl",
      "location" : "https://github.com/airsidemobile/JOSESwift.git",
      "state" : {
        "revision" : "c2664a902e75c0426a1d43132bd4babc6fd173d3",
        "version" : "3.0.0"
      }
    },
    {
      "identity" : "secp256k1.swift",
      "kind" : "remoteSourceControl",
      "location" : "https://github.com/GigaBitcoin/secp256k1.swift.git",
      "state" : {
        "revision" : "4c77c7384768acf1093d66ccaacf298d322b10b7",
        "version" : "0.15.0"
      }
    },
    {
      "identity" : "swift-asn1",
      "kind" : "remoteSourceControl",
      "location" : "https://github.com/apple/swift-asn1.git",
      "state" : {
        "revision" : "40d25bbb2fc5b557a9aa8512210bded327c0f60d",
        "version" : "1.5.0"
      }
    },
    {
      "identity" : "swift-certificates",
      "kind" : "remoteSourceControl",
      "location" : "https://github.com/apple/swift-certificates.git",
      "state" : {
        "revision" : "f4cd9e78a1ec209b27e426a5f5c693675f95e75a",
        "version" : "1.15.0"
      }
    },
    {
      "identity" : "swift-collections",
      "kind" : "remoteSourceControl",
      "location" : "https://github.com/apple/swift-collections.git",
      "state" : {
        "revision" : "7b847a3b7008b2dc2f47ca3110d8c782fb2e5c7e",
        "version" : "1.3.0"
      }
    },
    {
      "identity" : "swift-crypto",
      "kind" : "remoteSourceControl",
      "location" : "https://github.com/apple/swift-crypto.git",
      "state" : {
        "revision" : "e8d6eba1fef23ae5b359c46b03f7d94be2f41fed",
        "version" : "3.12.3"
      }
    },
    {
      "identity" : "swift-json-schema",
      "kind" : "remoteSourceControl",
      "location" : "https://github.com/niscy-eudiw/swift-json-schema",
      "state" : {
        "revision" : "105cfcd41cf83f264f23ed36dc11191dea45b65f",
        "version" : "0.0.4"
      }
    },
    {
      "identity" : "swift-log",
      "kind" : "remoteSourceControl",
      "location" : "https://github.com/apple/swift-log.git",
      "state" : {
        "revision" : "3d8596ed08bd13520157f0355e35caed215ffbfa",
        "version" : "1.6.3"
      }
    },
    {
      "identity" : "swift-log-file",
      "kind" : "remoteSourceControl",
      "location" : "https://github.com/crspybits/swift-log-file",
      "state" : {
        "revision" : "aa94b38bf88c7d9cbc87ceafcdffadaffbc2bffa",
        "version" : "0.1.0"
      }
    },
    {
      "identity" : "swift-syntax",
      "kind" : "remoteSourceControl",
      "location" : "https://github.com/swiftlang/swift-syntax.git",
      "state" : {
        "revision" : "64889f0c732f210a935a0ad7cda38f77f876262d",
        "version" : "509.1.1"
      }
    },
    {
      "identity" : "swiftcbor",
      "kind" : "remoteSourceControl",
      "location" : "https://github.com/niscy-eudiw/SwiftCBOR.git",
      "state" : {
        "revision" : "7d6271345212f3864309666b6eb9f9941be6873d",
        "version" : "0.6.3"
      }
    },
    {
      "identity" : "swiftcopyablemacro",
      "kind" : "remoteSourceControl",
      "location" : "https://github.com/eu-digital-identity-wallet/SwiftCopyableMacro.git",
      "state" : {
        "revision" : "1983f8e7d805d323b834846b1a7594a327729cbe",
        "version" : "0.0.3"
      }
    },
    {
      "identity" : "swiftyjson",
      "kind" : "remoteSourceControl",
      "location" : "https://github.com/SwiftyJSON/SwiftyJSON.git",
      "state" : {
        "revision" : "af76cf3ef710b6ca5f8c05f3a31307d44a3c5828",
        "version" : "5.0.2"
      }
    },
    {
      "identity" : "xcglogger",
      "kind" : "remoteSourceControl",
      "location" : "https://github.com/DaveWoodCom/XCGLogger.git",
      "state" : {
        "revision" : "4def3c1c772ca90ad5e7bfc8ac437c3b0b4276cf",
        "version" : "7.1.5"
      }
    },
    {
      "identity" : "zlib",
      "kind" : "remoteSourceControl",
      "location" : "https://github.com/DLTAStudio/zlib.git",
      "state" : {
        "revision" : "ad7db0fdde74b88b3ac9b20d412c3129e7eade34",
        "version" : "1.0.1"
      }
    }
  ],
  "version" : 3
}<|MERGE_RESOLUTION|>--- conflicted
+++ resolved
@@ -1,9 +1,5 @@
 {
-<<<<<<< HEAD
-  "originHash" : "ca5271c93b449a9d11ac9059079bb9f3e0d4ebfb8baf88ff6c4d5feced50dc68",
-=======
   "originHash" : "ba7342b28596545c9bdb52fbebd046ef46e365682a103da820e392b8a01850f3",
->>>>>>> a8cc54d8
   "pins" : [
     {
       "identity" : "blueecc",
