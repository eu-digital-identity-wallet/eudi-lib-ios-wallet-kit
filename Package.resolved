--- conflicted
+++ resolved
@@ -51,13 +51,8 @@
       "kind" : "remoteSourceControl",
       "location" : "https://github.com/Ameenk149/eudi-lib-ios-openid4vci-swift.git",
       "state" : {
-<<<<<<< HEAD
         "revision" : "462002544f782dac657c18ff9fc2415f8ed9a2df",
         "version" : "0.1.2"
-=======
-        "revision" : "5483f37046bcd5607af5b817cea3147257b3f3c6",
-        "version" : "0.7.0"
->>>>>>> 309ed059
       }
     },
     {
