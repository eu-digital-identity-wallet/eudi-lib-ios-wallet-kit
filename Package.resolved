--- conflicted
+++ resolved
@@ -1,9 +1,5 @@
 {
-<<<<<<< HEAD
   "originHash" : "b6d4d2f0f48bed731895c5c0a091fe45c33b79fc54f7f1069d5d365c90c73f21",
-=======
-  "originHash" : "3c60eb55cb4a02f67cb382900b7e167b7d424741343da03faed156ca08377032",
->>>>>>> 7dd9b270
   "pins" : [
     {
       "identity" : "blueecc",
@@ -181,7 +177,6 @@
       "kind" : "remoteSourceControl",
       "location" : "https://github.com/apple/swift-crypto.git",
       "state" : {
-<<<<<<< HEAD
         "revision" : "9f95b4d033a4edd3814b48608db3f2ca90c7218b",
         "version" : "3.7.0"
       }
@@ -202,10 +197,6 @@
       "state" : {
         "revision" : "b45d1f2ed151d057b54504d653e0da5552844e34",
         "version" : "1.0.0"
-=======
-        "revision" : "ff0f781cf7c6a22d52957e50b104f5768b50c779",
-        "version" : "3.10.0"
->>>>>>> 7dd9b270
       }
     },
     {
