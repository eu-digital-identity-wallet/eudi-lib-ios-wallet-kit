--- conflicted
+++ resolved
@@ -1,9 +1,5 @@
 {
-<<<<<<< HEAD
   "originHash" : "e59dced258576e3b9673ef67b4df0ea255739b244567a3e6ec6ca5b2517a4d19",
-=======
-  "originHash" : "ad49d082ee4379a7824cc7b79f1ab325663a465ffd77deba9c0fc33157315e13",
->>>>>>> 707253c2
   "pins" : [
     {
       "identity" : "blueecc",
