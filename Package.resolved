{
<<<<<<< HEAD
=======
  "originHash" : "b4eea0fa0bec58b51bfc86a164c43ca97aa05bb5739cfed890a8ef195b7ad627",
>>>>>>> b4aad1bc
  "pins" : [
    {
      "identity" : "blueecc",
      "kind" : "remoteSourceControl",
      "location" : "https://github.com/niscy-eudiw/BlueECC.git",
      "state" : {
        "revision" : "15e525cfff2da9b7429285346248e2c67ba0bd12",
        "version" : "1.2.4"
      }
    },
    {
      "identity" : "chronometer",
      "kind" : "remoteSourceControl",
      "location" : "https://github.com/KittyMac/Chronometer.git",
      "state" : {
        "revision" : "d21b89e5cb5929b5175bdb3ad710a52cbf497eaa",
        "version" : "0.1.12"
      }
    },
    {
      "identity" : "cryptoswift",
      "kind" : "remoteSourceControl",
      "location" : "https://github.com/krzyzanowskim/CryptoSwift.git",
      "state" : {
        "revision" : "729e01bc9b9dab466ac85f21fb9ee2bc1c61b258",
        "version" : "1.8.4"
      }
    },
    {
      "identity" : "eudi-lib-ios-iso18013-data-model",
      "kind" : "remoteSourceControl",
      "location" : "https://github.com/eu-digital-identity-wallet/eudi-lib-ios-iso18013-data-model.git",
      "state" : {
<<<<<<< HEAD
        "revision" : "e604f0f0b67c86c3360f848defe85c9a9939b716",
        "version" : "0.3.1"
=======
        "revision" : "510218117d7f3b4ea00ea1914db01cc851d35602",
        "version" : "0.5.4"
>>>>>>> b4aad1bc
      }
    },
    {
      "identity" : "eudi-lib-ios-iso18013-data-transfer",
      "kind" : "remoteSourceControl",
      "location" : "https://github.com/eu-digital-identity-wallet/eudi-lib-ios-iso18013-data-transfer.git",
      "state" : {
<<<<<<< HEAD
        "revision" : "0b2741f2ce2b9232e1cf10dce070fcfa3d714dcd",
        "version" : "0.3.1"
=======
        "revision" : "e062f57b452fddfc6f52ecb1ac078f80aa396812",
        "version" : "0.5.4"
>>>>>>> b4aad1bc
      }
    },
    {
      "identity" : "eudi-lib-ios-iso18013-security",
      "kind" : "remoteSourceControl",
      "location" : "https://github.com/eu-digital-identity-wallet/eudi-lib-ios-iso18013-security.git",
      "state" : {
<<<<<<< HEAD
        "revision" : "9d4cc4f403ded786b89401bfbc455ab8f83635db",
        "version" : "0.2.4"
=======
        "revision" : "ef4e481cad184d50f001fafa86239d8d8b53063d",
        "version" : "0.4.4"
>>>>>>> b4aad1bc
      }
    },
    {
      "identity" : "eudi-lib-ios-openid4vci-swift",
      "kind" : "remoteSourceControl",
      "location" : "https://github.com/Ameenk149/eudi-lib-ios-openid4vci-swift.git",
      "state" : {
<<<<<<< HEAD
        "revision" : "462002544f782dac657c18ff9fc2415f8ed9a2df",
        "version" : "0.1.2"
=======
        "revision" : "43d2d1fa97f4c167304f791d0c9439ebef870915",
        "version" : "0.10.1"
>>>>>>> b4aad1bc
      }
    },
    {
      "identity" : "eudi-lib-ios-presentation-exchange-swift",
      "kind" : "remoteSourceControl",
      "location" : "https://github.com/eu-digital-identity-wallet/eudi-lib-ios-presentation-exchange-swift.git",
      "state" : {
        "revision" : "2c5486e3c3e38dab5018445af545677b62e9a712",
        "version" : "0.0.43"
      }
    },
    {
      "identity" : "eudi-lib-ios-siop-openid4vp-swift",
      "kind" : "remoteSourceControl",
      "location" : "https://github.com/eu-digital-identity-wallet/eudi-lib-ios-siop-openid4vp-swift.git",
      "state" : {
<<<<<<< HEAD
        "revision" : "294e198eb9daf7fbed1b6f6cac27b2ca86a38f50",
        "version" : "0.4.0"
=======
        "revision" : "8a0f93c2163b5c7210b86fe0fd43ccb2725fe30c",
        "version" : "0.6.4"
>>>>>>> b4aad1bc
      }
    },
    {
      "identity" : "eudi-lib-ios-wallet-storage",
      "kind" : "remoteSourceControl",
      "location" : "https://github.com/eu-digital-identity-wallet/eudi-lib-ios-wallet-storage.git",
      "state" : {
<<<<<<< HEAD
        "revision" : "373a59f765c80b5319d4064d25c56f75a486af86",
        "version" : "0.2.8"
=======
        "revision" : "d82f256f5c9b52c4536ade2a94221bda58a9cc02",
        "version" : "0.4.5"
      }
    },
    {
      "identity" : "eudi-lib-sdjwt-swift",
      "kind" : "remoteSourceControl",
      "location" : "https://github.com/eu-digital-identity-wallet/eudi-lib-sdjwt-swift.git",
      "state" : {
        "revision" : "a8f7d3a28e893ec4282747bf04617e5b0114fcdc",
        "version" : "0.5.1"
>>>>>>> b4aad1bc
      }
    },
    {
      "identity" : "hitch",
      "kind" : "remoteSourceControl",
      "location" : "https://github.com/KittyMac/Hitch.git",
      "state" : {
        "revision" : "77b592f4c21c454a24da2fad80901e6b19751780",
        "version" : "0.4.147"
      }
    },
    {
      "identity" : "jose-swift",
      "kind" : "remoteSourceControl",
      "location" : "https://github.com/beatt83/jose-swift.git",
      "state" : {
        "revision" : "57fe5a03c83feaf73a84b23c02e641f86482e313",
        "version" : "4.0.2"
      }
    },
    {
      "identity" : "joseswift",
      "kind" : "remoteSourceControl",
      "location" : "https://github.com/airsidemobile/JOSESwift.git",
      "state" : {
        "revision" : "c2664a902e75c0426a1d43132bd4babc6fd173d3",
        "version" : "3.0.0"
      }
    },
    {
      "identity" : "jsonschema.swift",
      "kind" : "remoteSourceControl",
      "location" : "https://github.com/kylef/JSONSchema.swift",
      "state" : {
        "revision" : "d14de4b2d9205068c9db89c00d097ca43c897000",
        "version" : "0.6.0"
      }
    },
    {
      "identity" : "pathkit",
      "kind" : "remoteSourceControl",
      "location" : "https://github.com/kylef/PathKit.git",
      "state" : {
        "revision" : "3bfd2737b700b9a36565a8c94f4ad2b050a5e574",
        "version" : "1.0.1"
      }
    },
    {
      "identity" : "secp256k1.swift",
      "kind" : "remoteSourceControl",
      "location" : "https://github.com/GigaBitcoin/secp256k1.swift.git",
      "state" : {
        "revision" : "4c77c7384768acf1093d66ccaacf298d322b10b7",
        "version" : "0.15.0"
      }
    },
    {
      "identity" : "sextant",
      "kind" : "remoteSourceControl",
      "location" : "https://github.com/KittyMac/Sextant.git",
      "state" : {
        "revision" : "52a77d0bce0210cf9557faef7fd0adb9a6da02fb",
        "version" : "0.4.31"
      }
    },
    {
      "identity" : "spanker",
      "kind" : "remoteSourceControl",
      "location" : "https://github.com/KittyMac/Spanker.git",
      "state" : {
        "revision" : "d4b439bf76a40fb45d86a24d13b9c26e7d630eee",
        "version" : "0.2.49"
      }
    },
    {
      "identity" : "spectre",
      "kind" : "remoteSourceControl",
      "location" : "https://github.com/kylef/Spectre.git",
      "state" : {
        "revision" : "26cc5e9ae0947092c7139ef7ba612e34646086c7",
        "version" : "0.10.1"
      }
    },
    {
      "identity" : "swift-asn1",
      "kind" : "remoteSourceControl",
      "location" : "https://github.com/apple/swift-asn1.git",
      "state" : {
<<<<<<< HEAD
        "revision" : "df5d2fcd22e3f480e3ef85bf23e277a4a0ef524d",
        "version" : "1.2.0"
=======
        "revision" : "ae33e5941bb88d88538d0a6b19ca0b01e6c76dcf",
        "version" : "1.3.1"
>>>>>>> b4aad1bc
      }
    },
    {
      "identity" : "swift-certificates",
      "kind" : "remoteSourceControl",
      "location" : "https://github.com/apple/swift-certificates.git",
      "state" : {
<<<<<<< HEAD
        "revision" : "2f797305c1b5b982acaa6005d8a9f970cc4e97ff",
        "version" : "1.5.0"
=======
        "revision" : "274f8668d3ec5d2892904d8465635c5ea659f767",
        "version" : "1.7.0"
>>>>>>> b4aad1bc
      }
    },
    {
      "identity" : "swift-collections",
      "kind" : "remoteSourceControl",
      "location" : "https://github.com/apple/swift-collections.git",
      "state" : {
        "revision" : "9bf03ff58ce34478e66aaee630e491823326fd06",
        "version" : "1.1.3"
      }
    },
    {
      "identity" : "swift-crypto",
      "kind" : "remoteSourceControl",
      "location" : "https://github.com/apple/swift-crypto.git",
      "state" : {
        "revision" : "9f95b4d033a4edd3814b48608db3f2ca90c7218b",
        "version" : "3.7.0"
      }
    },
    {
      "identity" : "swift-log",
      "kind" : "remoteSourceControl",
      "location" : "https://github.com/apple/swift-log.git",
      "state" : {
        "revision" : "9cb486020ebf03bfa5b5df985387a14a98744537",
        "version" : "1.6.1"
      }
    },
    {
      "identity" : "swift-log-file",
      "kind" : "remoteSourceControl",
      "location" : "https://github.com/crspybits/swift-log-file",
      "state" : {
        "revision" : "aa94b38bf88c7d9cbc87ceafcdffadaffbc2bffa",
        "version" : "0.1.0"
      }
    },
    {
      "identity" : "swiftcbor",
      "kind" : "remoteSourceControl",
      "location" : "https://github.com/niscy-eudiw/SwiftCBOR.git",
      "state" : {
        "revision" : "310dbc3975a5653237fed304d88a6dd59d04dd30",
        "version" : "0.5.7"
      }
    },
    {
      "identity" : "swiftyjson",
      "kind" : "remoteSourceControl",
      "location" : "https://github.com/SwiftyJSON/SwiftyJSON.git",
      "state" : {
        "revision" : "2b6054efa051565954e1d2b9da831680026cd768",
        "version" : "4.3.0"
      }
    },
    {
      "identity" : "xcglogger",
      "kind" : "remoteSourceControl",
      "location" : "https://github.com/DaveWoodCom/XCGLogger.git",
      "state" : {
        "revision" : "4def3c1c772ca90ad5e7bfc8ac437c3b0b4276cf",
        "version" : "7.1.5"
      }
    }
  ],
  "version" : 2
}<|MERGE_RESOLUTION|>--- conflicted
+++ resolved
@@ -1,8 +1,5 @@
 {
-<<<<<<< HEAD
-=======
   "originHash" : "b4eea0fa0bec58b51bfc86a164c43ca97aa05bb5739cfed890a8ef195b7ad627",
->>>>>>> b4aad1bc
   "pins" : [
     {
       "identity" : "blueecc",
@@ -36,13 +33,8 @@
       "kind" : "remoteSourceControl",
       "location" : "https://github.com/eu-digital-identity-wallet/eudi-lib-ios-iso18013-data-model.git",
       "state" : {
-<<<<<<< HEAD
-        "revision" : "e604f0f0b67c86c3360f848defe85c9a9939b716",
-        "version" : "0.3.1"
-=======
         "revision" : "510218117d7f3b4ea00ea1914db01cc851d35602",
         "version" : "0.5.4"
->>>>>>> b4aad1bc
       }
     },
     {
@@ -50,13 +42,8 @@
       "kind" : "remoteSourceControl",
       "location" : "https://github.com/eu-digital-identity-wallet/eudi-lib-ios-iso18013-data-transfer.git",
       "state" : {
-<<<<<<< HEAD
-        "revision" : "0b2741f2ce2b9232e1cf10dce070fcfa3d714dcd",
-        "version" : "0.3.1"
-=======
         "revision" : "e062f57b452fddfc6f52ecb1ac078f80aa396812",
         "version" : "0.5.4"
->>>>>>> b4aad1bc
       }
     },
     {
@@ -64,27 +51,17 @@
       "kind" : "remoteSourceControl",
       "location" : "https://github.com/eu-digital-identity-wallet/eudi-lib-ios-iso18013-security.git",
       "state" : {
-<<<<<<< HEAD
-        "revision" : "9d4cc4f403ded786b89401bfbc455ab8f83635db",
-        "version" : "0.2.4"
-=======
         "revision" : "ef4e481cad184d50f001fafa86239d8d8b53063d",
         "version" : "0.4.4"
->>>>>>> b4aad1bc
       }
     },
     {
       "identity" : "eudi-lib-ios-openid4vci-swift",
       "kind" : "remoteSourceControl",
-      "location" : "https://github.com/Ameenk149/eudi-lib-ios-openid4vci-swift.git",
-      "state" : {
-<<<<<<< HEAD
-        "revision" : "462002544f782dac657c18ff9fc2415f8ed9a2df",
-        "version" : "0.1.2"
-=======
+      "location" : "https://github.com/eu-digital-identity-wallet/eudi-lib-ios-openid4vci-swift.git",
+      "state" : {
         "revision" : "43d2d1fa97f4c167304f791d0c9439ebef870915",
         "version" : "0.10.1"
->>>>>>> b4aad1bc
       }
     },
     {
@@ -92,8 +69,8 @@
       "kind" : "remoteSourceControl",
       "location" : "https://github.com/eu-digital-identity-wallet/eudi-lib-ios-presentation-exchange-swift.git",
       "state" : {
-        "revision" : "2c5486e3c3e38dab5018445af545677b62e9a712",
-        "version" : "0.0.43"
+        "revision" : "21e03b18e4ea349edd21c016b9e0b3a2063285bf",
+        "version" : "0.2.1"
       }
     },
     {
@@ -101,13 +78,8 @@
       "kind" : "remoteSourceControl",
       "location" : "https://github.com/eu-digital-identity-wallet/eudi-lib-ios-siop-openid4vp-swift.git",
       "state" : {
-<<<<<<< HEAD
-        "revision" : "294e198eb9daf7fbed1b6f6cac27b2ca86a38f50",
-        "version" : "0.4.0"
-=======
         "revision" : "8a0f93c2163b5c7210b86fe0fd43ccb2725fe30c",
         "version" : "0.6.4"
->>>>>>> b4aad1bc
       }
     },
     {
@@ -115,10 +87,6 @@
       "kind" : "remoteSourceControl",
       "location" : "https://github.com/eu-digital-identity-wallet/eudi-lib-ios-wallet-storage.git",
       "state" : {
-<<<<<<< HEAD
-        "revision" : "373a59f765c80b5319d4064d25c56f75a486af86",
-        "version" : "0.2.8"
-=======
         "revision" : "d82f256f5c9b52c4536ade2a94221bda58a9cc02",
         "version" : "0.4.5"
       }
@@ -130,7 +98,6 @@
       "state" : {
         "revision" : "a8f7d3a28e893ec4282747bf04617e5b0114fcdc",
         "version" : "0.5.1"
->>>>>>> b4aad1bc
       }
     },
     {
@@ -138,8 +105,8 @@
       "kind" : "remoteSourceControl",
       "location" : "https://github.com/KittyMac/Hitch.git",
       "state" : {
-        "revision" : "77b592f4c21c454a24da2fad80901e6b19751780",
-        "version" : "0.4.147"
+        "revision" : "d6c147a1d70992db39a141cb5bf9cf8fbb776250",
+        "version" : "0.4.148"
       }
     },
     {
@@ -192,8 +159,8 @@
       "kind" : "remoteSourceControl",
       "location" : "https://github.com/KittyMac/Sextant.git",
       "state" : {
-        "revision" : "52a77d0bce0210cf9557faef7fd0adb9a6da02fb",
-        "version" : "0.4.31"
+        "revision" : "b2141d4a693e2a768720534009cb621252be39a0",
+        "version" : "0.4.33"
       }
     },
     {
@@ -219,13 +186,8 @@
       "kind" : "remoteSourceControl",
       "location" : "https://github.com/apple/swift-asn1.git",
       "state" : {
-<<<<<<< HEAD
-        "revision" : "df5d2fcd22e3f480e3ef85bf23e277a4a0ef524d",
-        "version" : "1.2.0"
-=======
         "revision" : "ae33e5941bb88d88538d0a6b19ca0b01e6c76dcf",
         "version" : "1.3.1"
->>>>>>> b4aad1bc
       }
     },
     {
@@ -233,13 +195,8 @@
       "kind" : "remoteSourceControl",
       "location" : "https://github.com/apple/swift-certificates.git",
       "state" : {
-<<<<<<< HEAD
-        "revision" : "2f797305c1b5b982acaa6005d8a9f970cc4e97ff",
-        "version" : "1.5.0"
-=======
         "revision" : "274f8668d3ec5d2892904d8465635c5ea659f767",
         "version" : "1.7.0"
->>>>>>> b4aad1bc
       }
     },
     {
@@ -247,8 +204,8 @@
       "kind" : "remoteSourceControl",
       "location" : "https://github.com/apple/swift-collections.git",
       "state" : {
-        "revision" : "9bf03ff58ce34478e66aaee630e491823326fd06",
-        "version" : "1.1.3"
+        "revision" : "671108c96644956dddcd89dd59c203dcdb36cec7",
+        "version" : "1.1.4"
       }
     },
     {
@@ -256,8 +213,8 @@
       "kind" : "remoteSourceControl",
       "location" : "https://github.com/apple/swift-crypto.git",
       "state" : {
-        "revision" : "9f95b4d033a4edd3814b48608db3f2ca90c7218b",
-        "version" : "3.7.0"
+        "revision" : "ff0f781cf7c6a22d52957e50b104f5768b50c779",
+        "version" : "3.10.0"
       }
     },
     {
@@ -265,8 +222,8 @@
       "kind" : "remoteSourceControl",
       "location" : "https://github.com/apple/swift-log.git",
       "state" : {
-        "revision" : "9cb486020ebf03bfa5b5df985387a14a98744537",
-        "version" : "1.6.1"
+        "revision" : "96a2f8a0fa41e9e09af4585e2724c4e825410b91",
+        "version" : "1.6.2"
       }
     },
     {
@@ -283,8 +240,8 @@
       "kind" : "remoteSourceControl",
       "location" : "https://github.com/niscy-eudiw/SwiftCBOR.git",
       "state" : {
-        "revision" : "310dbc3975a5653237fed304d88a6dd59d04dd30",
-        "version" : "0.5.7"
+        "revision" : "2c8c55273d4c4aae21bb46c2afbae79ee072eff4",
+        "version" : "0.6.2"
       }
     },
     {
@@ -292,8 +249,8 @@
       "kind" : "remoteSourceControl",
       "location" : "https://github.com/SwiftyJSON/SwiftyJSON.git",
       "state" : {
-        "revision" : "2b6054efa051565954e1d2b9da831680026cd768",
-        "version" : "4.3.0"
+        "revision" : "af76cf3ef710b6ca5f8c05f3a31307d44a3c5828",
+        "version" : "5.0.2"
       }
     },
     {
@@ -306,5 +263,5 @@
       }
     }
   ],
-  "version" : 2
+  "version" : 3
 }