--- conflicted
+++ resolved
@@ -1,9 +1,5 @@
 {
-<<<<<<< HEAD
-  "originHash" : "9fb252c48711e3802194f962d68238a21e4358f9f6b19b9d46b18a9eff006968",
-=======
   "originHash" : "e7954ab03e92412af1c7c4e837bf1fed8b53f0f2b7ffdd000c33614152278114",
->>>>>>> 986446a8
   "pins" : [
     {
       "identity" : "blueecc",
