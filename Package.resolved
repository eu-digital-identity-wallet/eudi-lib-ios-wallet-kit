{
<<<<<<< HEAD
  "originHash" : "923b02c72d8ca2ffc08488df10417085393264e407fafdd290340e9cb1ed60a6",
=======
  "originHash" : "7a61e1eb3ca6c1113649219183c822f22ae9a1a78f2a8aebea8305d33f8a6688",
>>>>>>> 9c3e0839
  "pins" : [
    {
      "identity" : "blueecc",
      "kind" : "remoteSourceControl",
      "location" : "https://github.com/niscy-eudiw/BlueECC.git",
      "state" : {
        "revision" : "15e525cfff2da9b7429285346248e2c67ba0bd12",
        "version" : "1.2.4"
      }
    },
    {
      "identity" : "chronometer",
      "kind" : "remoteSourceControl",
      "location" : "https://github.com/KittyMac/Chronometer.git",
      "state" : {
        "revision" : "d21b89e5cb5929b5175bdb3ad710a52cbf497eaa",
        "version" : "0.1.12"
      }
    },
    {
      "identity" : "cryptoswift",
      "kind" : "remoteSourceControl",
      "location" : "https://github.com/krzyzanowskim/CryptoSwift.git",
      "state" : {
        "revision" : "729e01bc9b9dab466ac85f21fb9ee2bc1c61b258",
        "version" : "1.8.4"
      }
    },
    {
      "identity" : "eudi-lib-ios-iso18013-data-model",
      "kind" : "remoteSourceControl",
      "location" : "https://github.com/eu-digital-identity-wallet/eudi-lib-ios-iso18013-data-model.git",
      "state" : {
        "revision" : "a32a6c07542c5ea2055e619b0f1f09d9b4d70c7e",
        "version" : "0.5.8"
      }
    },
    {
      "identity" : "eudi-lib-ios-iso18013-data-transfer",
      "kind" : "remoteSourceControl",
      "location" : "https://github.com/eu-digital-identity-wallet/eudi-lib-ios-iso18013-data-transfer.git",
      "state" : {
        "revision" : "4fcf227cbc80f4bc0e35e12d0e4be44dfd218a47",
        "version" : "0.6.0"
      }
    },
    {
      "identity" : "eudi-lib-ios-iso18013-security",
      "kind" : "remoteSourceControl",
      "location" : "https://github.com/eu-digital-identity-wallet/eudi-lib-ios-iso18013-security.git",
      "state" : {
        "revision" : "9035e447e9a0b3107ac11613ef81472202b9adf0",
        "version" : "0.4.8"
      }
    },
    {
      "identity" : "eudi-lib-ios-openid4vci-swift",
      "kind" : "remoteSourceControl",
      "location" : "https://github.com/eu-digital-identity-wallet/eudi-lib-ios-openid4vci-swift.git",
      "state" : {
        "revision" : "8242b43aa470a4a203cd163f5491b2f888819cf9",
        "version" : "0.12.2"
      }
    },
    {
      "identity" : "eudi-lib-ios-presentation-exchange-swift",
      "kind" : "remoteSourceControl",
      "location" : "https://github.com/eu-digital-identity-wallet/eudi-lib-ios-presentation-exchange-swift.git",
      "state" : {
        "revision" : "773d7cccdf3d2df4fc6f7629a6076dfe4b2b680d",
        "version" : "0.3.0"
      }
    },
    {
      "identity" : "eudi-lib-ios-siop-openid4vp-swift",
      "kind" : "remoteSourceControl",
      "location" : "https://github.com/eu-digital-identity-wallet/eudi-lib-ios-siop-openid4vp-swift.git",
      "state" : {
        "revision" : "b240cae2f084ceabfdad88fe56404f255060e2b9",
        "version" : "0.8.3"
      }
    },
    {
      "identity" : "eudi-lib-ios-wallet-storage",
      "kind" : "remoteSourceControl",
      "location" : "https://github.com/eu-digital-identity-wallet/eudi-lib-ios-wallet-storage.git",
      "state" : {
        "revision" : "2bccbe11d65de8954e881da1b6de578509f6e16a",
        "version" : "0.4.8"
      }
    },
    {
      "identity" : "eudi-lib-sdjwt-swift",
      "kind" : "remoteSourceControl",
      "location" : "https://github.com/eu-digital-identity-wallet/eudi-lib-sdjwt-swift.git",
      "state" : {
        "revision" : "cea353c9e104f6b4604d3ec1c855ac7ba7f0edc7",
        "version" : "0.6.0"
      }
    },
    {
      "identity" : "hitch",
      "kind" : "remoteSourceControl",
      "location" : "https://github.com/KittyMac/Hitch.git",
      "state" : {
        "revision" : "d6c147a1d70992db39a141cb5bf9cf8fbb776250",
        "version" : "0.4.148"
      }
    },
    {
      "identity" : "jose-swift",
      "kind" : "remoteSourceControl",
      "location" : "https://github.com/beatt83/jose-swift.git",
      "state" : {
        "revision" : "57fe5a03c83feaf73a84b23c02e641f86482e313",
        "version" : "4.0.2"
      }
    },
    {
      "identity" : "joseswift",
      "kind" : "remoteSourceControl",
      "location" : "https://github.com/airsidemobile/JOSESwift.git",
      "state" : {
        "revision" : "c2664a902e75c0426a1d43132bd4babc6fd173d3",
        "version" : "3.0.0"
      }
    },
    {
      "identity" : "jsonschema.swift",
      "kind" : "remoteSourceControl",
      "location" : "https://github.com/kylef/JSONSchema.swift",
      "state" : {
        "revision" : "d14de4b2d9205068c9db89c00d097ca43c897000",
        "version" : "0.6.0"
      }
    },
    {
      "identity" : "pathkit",
      "kind" : "remoteSourceControl",
      "location" : "https://github.com/kylef/PathKit.git",
      "state" : {
        "revision" : "3bfd2737b700b9a36565a8c94f4ad2b050a5e574",
        "version" : "1.0.1"
      }
    },
    {
      "identity" : "secp256k1.swift",
      "kind" : "remoteSourceControl",
      "location" : "https://github.com/GigaBitcoin/secp256k1.swift.git",
      "state" : {
        "revision" : "4c77c7384768acf1093d66ccaacf298d322b10b7",
        "version" : "0.15.0"
      }
    },
    {
      "identity" : "sextant",
      "kind" : "remoteSourceControl",
      "location" : "https://github.com/KittyMac/Sextant.git",
      "state" : {
        "revision" : "b2141d4a693e2a768720534009cb621252be39a0",
        "version" : "0.4.33"
      }
    },
    {
      "identity" : "spanker",
      "kind" : "remoteSourceControl",
      "location" : "https://github.com/KittyMac/Spanker.git",
      "state" : {
        "revision" : "d4b439bf76a40fb45d86a24d13b9c26e7d630eee",
        "version" : "0.2.49"
      }
    },
    {
      "identity" : "spectre",
      "kind" : "remoteSourceControl",
      "location" : "https://github.com/kylef/Spectre.git",
      "state" : {
        "revision" : "26cc5e9ae0947092c7139ef7ba612e34646086c7",
        "version" : "0.10.1"
      }
    },
    {
      "identity" : "swift-asn1",
      "kind" : "remoteSourceControl",
      "location" : "https://github.com/apple/swift-asn1.git",
      "state" : {
        "revision" : "ae33e5941bb88d88538d0a6b19ca0b01e6c76dcf",
        "version" : "1.3.1"
      }
    },
    {
      "identity" : "swift-certificates",
      "kind" : "remoteSourceControl",
      "location" : "https://github.com/apple/swift-certificates.git",
      "state" : {
        "revision" : "274f8668d3ec5d2892904d8465635c5ea659f767",
        "version" : "1.7.0"
      }
    },
    {
      "identity" : "swift-collections",
      "kind" : "remoteSourceControl",
      "location" : "https://github.com/apple/swift-collections.git",
      "state" : {
        "revision" : "671108c96644956dddcd89dd59c203dcdb36cec7",
        "version" : "1.1.4"
      }
    },
    {
      "identity" : "swift-crypto",
      "kind" : "remoteSourceControl",
      "location" : "https://github.com/apple/swift-crypto.git",
      "state" : {
        "revision" : "a98e4be0dd9f0377a818f2198a2bc87bbd2bfcea",
        "version" : "3.11.2"
      }
    },
    {
      "identity" : "swift-log",
      "kind" : "remoteSourceControl",
      "location" : "https://github.com/apple/swift-log.git",
      "state" : {
        "revision" : "96a2f8a0fa41e9e09af4585e2724c4e825410b91",
        "version" : "1.6.2"
      }
    },
    {
      "identity" : "swift-log-file",
      "kind" : "remoteSourceControl",
      "location" : "https://github.com/crspybits/swift-log-file",
      "state" : {
        "revision" : "aa94b38bf88c7d9cbc87ceafcdffadaffbc2bffa",
        "version" : "0.1.0"
      }
    },
    {
      "identity" : "swiftcbor",
      "kind" : "remoteSourceControl",
      "location" : "https://github.com/niscy-eudiw/SwiftCBOR.git",
      "state" : {
        "revision" : "2c8c55273d4c4aae21bb46c2afbae79ee072eff4",
        "version" : "0.6.2"
      }
    },
    {
      "identity" : "swiftyjson",
      "kind" : "remoteSourceControl",
      "location" : "https://github.com/SwiftyJSON/SwiftyJSON.git",
      "state" : {
        "revision" : "af76cf3ef710b6ca5f8c05f3a31307d44a3c5828",
        "version" : "5.0.2"
      }
    },
    {
      "identity" : "xcglogger",
      "kind" : "remoteSourceControl",
      "location" : "https://github.com/DaveWoodCom/XCGLogger.git",
      "state" : {
        "revision" : "4def3c1c772ca90ad5e7bfc8ac437c3b0b4276cf",
        "version" : "7.1.5"
      }
    }
  ],
  "version" : 3
}<|MERGE_RESOLUTION|>--- conflicted
+++ resolved
@@ -1,9 +1,5 @@
 {
-<<<<<<< HEAD
-  "originHash" : "923b02c72d8ca2ffc08488df10417085393264e407fafdd290340e9cb1ed60a6",
-=======
   "originHash" : "7a61e1eb3ca6c1113649219183c822f22ae9a1a78f2a8aebea8305d33f8a6688",
->>>>>>> 9c3e0839
   "pins" : [
     {
       "identity" : "blueecc",
