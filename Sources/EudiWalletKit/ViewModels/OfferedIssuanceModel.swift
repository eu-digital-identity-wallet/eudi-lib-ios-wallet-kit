--- conflicted
+++ resolved
@@ -21,34 +21,18 @@
 ///
 /// This information is returned from ``EudiWallet/resolveOfferUrlDocTypes(uriOffer:)``
 public struct OfferedIssuanceModel: Sendable {
-    /// Issuer name (currently the URL)
-    public let issuerName: String
-    /// Document types included in the offer
-    public let docModels: [OfferedDocModel]
-    /// Transaction code specification (in case of preauthorized flow)
-    public let txCodeSpec: TxCode?
-    /// Helper var for transaction code requirement
-    public var isTxCodeRequired: Bool { txCodeSpec != nil }
+	/// Issuer name (currently the URL)
+	public let issuerName: String
+	/// Document types included in the offer
+	public let docModels: [OfferedDocModel]
+	/// Transaction code specification (in case of preauthorized flow)
+	public let txCodeSpec: TxCode?
+	/// Helper var for transaction code requirement
+	public var isTxCodeRequired: Bool { txCodeSpec != nil }
 }
 
 /// Information about an offered document to issue
 public struct OfferedDocModel: Sendable {
-<<<<<<< HEAD
-    /// Credential configuration identifier from VCI issuer
-    public let credentialConfigurationIdentifier: String
-    /// Document type
-    public let docType: String?
-    /// Scope of the offer
-    public let scope: String
-    /// Display name for document type
-    public let displayName: String
-    /// Credential signing algorithm values supported
-    public let algValuesSupported: [String]
-    /// Doc type or scope
-    public var docTypeOrScope: String {
-        docType ?? scope
-    }
-=======
 	/// Credential configuration identifier from VCI issuer
 	public let credentialConfigurationIdentifier: String
 	/// Document type
@@ -63,5 +47,4 @@
 	public var docTypeOrScope: String {
 		docType ?? scope
 	}
->>>>>>> b4aad1bc
 }
