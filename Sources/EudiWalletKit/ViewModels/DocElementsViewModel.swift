--- conflicted
+++ resolved
@@ -5,7 +5,7 @@
 you may not use this file except in compliance with the License.
 You may obtain a copy of the License at
 
-        http://www.apache.org/licenses/LICENSE-2.0
+		http://www.apache.org/licenses/LICENSE-2.0
 
 Unless required by applicable law or agreed to in writing, software
 distributed under the License is distributed on an "AS IS" BASIS,
@@ -20,48 +20,14 @@
 
 /// View model used in SwiftUI for presentation request elements
 public struct DocElementsViewModel: Identifiable, Sendable {
-    public var id: String { docId }
-    public var docId: String
-    public let docType: String
-    public let displayName: String?
-    public var isEnabled: Bool
-    public var elements: [ElementViewModel]
+	public var id: String { docId }
+	public var docId: String
+	public let docType: String
+	public let displayName: String?
+	public var isEnabled: Bool
+	public var elements: [ElementViewModel]
 }
 extension DocElementsViewModel {
-<<<<<<< HEAD
-    static func fluttenItemViewModels(_ nsItems: [String:[RequestItem]], valid isEnabled: Bool, mandatoryElementKeys: [String]) -> [ElementViewModel] {
-        nsItems.map { k,v in nsItemsToViewModels(k,v, isEnabled, mandatoryElementKeys) }.flatMap {$0}
-    }
-    
-    static func nsItemsToViewModels(_ ns: String, _ items: [RequestItem], _ isEnabled: Bool, _ mandatoryElementKeys: [String]) -> [ElementViewModel] {
-        // default for intent-to-retain is false, default for isOptional is true
-        items.map { ElementViewModel(nameSpace: ns, elementIdentifier: $0.elementIdentifier, displayName: $0.displayName, isOptional: $0.isOptional ?? !mandatoryElementKeys.contains($0.elementIdentifier), intentToRetain: $0.intentToRetain ?? false, isEnabled: isEnabled) }
-    }
-    
-    static func getMandatoryElementKeys(docType: String) -> [String] {
-        switch docType {
-        case IsoMdlModel.isoDocType:
-            return IsoMdlModel.isoMandatoryElementKeys
-        case EuPidModel.euPidDocType:
-            return EuPidModel.pidMandatoryElementKeys
-        default:
-            return []
-        }
-    }
-}
-
-extension RequestItems {
-    func toDocElementViewModels(docId: String, docType: String, displayName: String?, valid: Bool) -> [DocElementsViewModel] {
-        compactMap { dType, nsItems in
-            if !Openid4VpUtils.vctToDocTypeMatch(dType, docType) {
-                nil
-            }
-            else {
-                DocElementsViewModel(docId: docId, docType: docType, displayName: displayName, isEnabled: valid, elements: DocElementsViewModel.fluttenItemViewModels(nsItems, valid: valid, mandatoryElementKeys: DocElementsViewModel.getMandatoryElementKeys(docType: docType)))
-            }
-        }
-    }
-=======
 	static func fluttenItemViewModels(_ nsItems: [String:[RequestItem]], valid isEnabled: Bool, mandatoryElementKeys: [String]) -> [ElementViewModel] {
 		nsItems.map { k,v in nsItemsToViewModels(k,v, isEnabled, mandatoryElementKeys) }.flatMap {$0}
 	}
@@ -94,46 +60,25 @@
 			}
 		}
 	}
->>>>>>> b4aad1bc
 }
 
 extension Array where Element == DocElementsViewModel {
-    public var items: RequestItems { Dictionary(grouping: self, by: \.docId).mapValues { $0.first!.elements.filter(\.isSelected).nsDictionary } }
+	public var items: RequestItems { Dictionary(grouping: self, by: \.docId).mapValues { $0.first!.elements.filter(\.isSelected).nsDictionary } }
 
-    func merging(with other: Self) -> Self {
-        var res = Self()
-        for otherDE in other {
-            if let exist = first(where: { $0.docId == otherDE.docId})    {
-                let newElements = (exist.elements + otherDE.elements).sorted(by: { $0.isEnabled && $1.isDisabled })
-                res.append(DocElementsViewModel(docId: exist.docId, docType: exist.docType, displayName: exist.displayName, isEnabled: exist.isEnabled, elements: newElements))
-            }
-            else { res.append(otherDE) }
-        }
-        return res
-    }
+	func merging(with other: Self) -> Self {
+		var res = Self()
+		for otherDE in other {
+			if let exist = first(where: { $0.docId == otherDE.docId})	{
+				let newElements = (exist.elements + otherDE.elements).sorted(by: { $0.isEnabled && $1.isDisabled })
+				res.append(DocElementsViewModel(docId: exist.docId, docType: exist.docType, displayName: exist.displayName, isEnabled: exist.isEnabled, elements: newElements))
+			}
+			else { res.append(otherDE) }
+		}
+		return res
+	}
 }
 
 public struct ElementViewModel: Identifiable, Sendable {
-<<<<<<< HEAD
-    public var id: String { "\(nameSpace)_\(elementIdentifier)" }
-    public let nameSpace: String
-    public let elementIdentifier: String
-    public let displayName: String?
-    public let isOptional: Bool
-    public let intentToRetain: Bool
-    public var isEnabled: Bool
-    public var isDisabled: Bool { !isEnabled }
-    public var isSelected = true
-}
-
-extension Array where Element == ElementViewModel {
-    var nsDictionary: [String: [RequestItem]] {
-        Dictionary(grouping: self, by: \.nameSpace)
-            .mapValues {
-                evm in evm.map { RequestItem(elementIdentifier: $0.elementIdentifier, displayName: $0.displayName, intentToRetain: $0.intentToRetain, isOptional: $0.isOptional) }
-            }
-    }
-=======
 	public var id: String { "\(nameSpace)_\(elementIdentifier)" }
 	public let nameSpace: String
 	public let elementIdentifier: String
@@ -152,5 +97,4 @@
 				evm in evm.map { RequestItem(elementIdentifier: $0.elementIdentifier, displayName: $0.displayName, intentToRetain: $0.intentToRetain, isOptional: $0.isOptional) }
 			}
 	}
->>>>>>> b4aad1bc
 }