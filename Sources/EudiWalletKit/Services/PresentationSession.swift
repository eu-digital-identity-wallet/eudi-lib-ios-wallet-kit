/*
Copyright (c) 2023 European Commission

Licensed under the Apache License, Version 2.0 (the "License");
you may not use this file except in compliance with the License.
You may obtain a copy of the License at

		http://www.apache.org/licenses/LICENSE-2.0

Unless required by applicable law or agreed to in writing, software
distributed under the License is distributed on an "AS IS" BASIS,
WITHOUT WARRANTIES OR CONDITIONS OF ANY KIND, either express or implied.
See the License for the specific language governing permissions and
limitations under the License.
*/

import Foundation
import SwiftUI
import Logging
import MdocDataModel18013
import MdocDataTransfer18013
import LocalAuthentication

/// Presentation session
///
/// This class wraps the ``PresentationService`` instance, providing bindable fields to a SwifUI view
public final class PresentationSession: @unchecked Sendable, ObservableObject {
<<<<<<< HEAD
    public var presentationService: any PresentationService
    /// Reader certificate issuer (the Common Name (CN) from the verifier's certificate)
    @Published public var readerCertIssuer: String?
    /// Reader legal name (if provided)
    @Published public var readerLegalName: String?
    /// Reader certificate validation message (only for BLE transfer wih verifier using reader authentication)
    @Published public var readerCertValidationMessage: String?
    /// Reader certificate issuer is valid
    @Published public var readerCertIssuerValid: Bool?
    /// Error message when the ``status`` is in the error state.
    @Published public var uiError: WalletError?
    /// Request items selected by the user to be sent to verifier.
    @Published public var disclosedDocuments: [DocElementsViewModel] = []
    /// Status of the data transfer.
    @Published public var status: TransferStatus = .initializing
    /// The ``FlowType`` instance
    // public var flow: FlowType { presentationService.flow }
    var handleSelected: ((Bool, RequestItems?) -> Void)?
    /// Device engagement data (QR data for the BLE flow)
    @Published public var deviceEngagement: String?
    // map of document id to (doc type, format, display name) pairs
    public var docIdAndTypes: [String: (String, DocDataFormat, String?)]
    /// User authentication required
    var userAuthenticationRequired: Bool
    
    public init(presentationService: any PresentationService, docIdAndTypes: [String: (String, DocDataFormat, String?)], userAuthenticationRequired: Bool) {
        self.presentationService = presentationService
        self.docIdAndTypes = docIdAndTypes
        self.userAuthenticationRequired = userAuthenticationRequired
    }
    
    @MainActor
    /// Decodes a presentation request
    ///
    /// The ``disclosedDocuments`` property will be set. Additionally ``readerCertIssuer`` and ``readerCertValidationMessage`` may be set
    /// - Parameter request: Request information
    func decodeRequest(_ request: UserRequestInfo) throws {
        guard docIdAndTypes.count > 0 else { throw Self.makeError(str: "No documents added to session ")}
        // show the items as checkboxes
        disclosedDocuments = [DocElementsViewModel]()
        for (docId, (docType, docDataFormat, displayName)) in docIdAndTypes {
            let requestFormat = request.docDataFormats[docId] ?? request.docDataFormats[docType]  ?? request.docDataFormats.first(where: { Openid4VpUtils.vctToDocTypeMatch($0.key, docType)})?.value
            if requestFormat != docDataFormat  { continue }
            var tmp = request.validItemsRequested.toDocElementViewModels(docId: docId, docType: docType, displayName: displayName, valid: true)
            if let errorRequestItems = request.errorItemsRequested, errorRequestItems.count > 0 {
                tmp = tmp.merging(with: errorRequestItems.toDocElementViewModels(docId: docId, docType: docType, displayName: displayName, valid: false))
            }
            disclosedDocuments.append(contentsOf: tmp)
        }
        if let readerAuthority = request.readerCertificateIssuer {
            readerCertIssuer = readerAuthority
            readerCertIssuerValid = request.readerAuthValidated
            readerCertValidationMessage = request.readerCertificateValidationMessage
        }
        readerLegalName = request.readerLegalName
        status = .requestReceived
    }
    
    public static func makeError(str: String) -> NSError {
        logger.error(Logger.Message(unicodeScalarLiteral: str))
        return NSError(domain: "\(PresentationSession.self)", code: 0, userInfo: [NSLocalizedDescriptionKey: str])
    }
    
    public static func makeError(code: MdocDataTransfer18013.ErrorCode, str: String? = nil) -> NSError {
        let message = str ?? code.description
        logger.error(Logger.Message(unicodeScalarLiteral: message))
        return NSError(domain: "\(PresentationSession.self)", code: 0, userInfo: [NSLocalizedDescriptionKey: message])
    }
    
    /// Start QR engagement to be presented to verifier
    ///
    /// On success ``deviceEngagement`` published variable will be set with the result and ``status`` will be ``.qrEngagementReady``
    /// On error ``uiError`` will be filled and ``status`` will be ``.error``
    public func startQrEngagement() async {
        do {
            let data = try await presentationService.startQrEngagement(secureAreaName: nil, crv: .P256)
            await MainActor.run {
                deviceEngagement = data
                status = .qrEngagementReady
            }
        } catch { await setError(error) }
    }
    
    @MainActor
    func setError(_ error: Error) {
        status = .error
        uiError = WalletError(description: error.localizedDescription, userInfo: (error as NSError).userInfo)
    }
    
    /// Receive request from verifer
    ///
    /// The request is futher decoded internally. See also ``decodeRequest(_:)``
    /// On success ``disclosedDocuments`` published variable will be set  and ``status`` will be ``.requestReceived``
    /// On error ``uiError`` will be filled and ``status`` will be ``.error``
    /// - Returns: A request object
    public func receiveRequest() async -> UserRequestInfo? {
        do {
            let request = try await presentationService.receiveRequest()
            try await decodeRequest(request)
            return request
        } catch {
            await setError(error)
            return nil
        }
    }
    
    /// Send response to verifier
    /// - Parameters:
    ///   - userAccepted: Whether user confirmed to send the response
    ///   - itemsToSend: Data to send organized into a hierarcy of doc.types and namespaces
    ///   - onCancel: Action to perform if the user cancels the biometric authentication
    public func sendResponse(userAccepted: Bool, itemsToSend: RequestItems, onCancel: (() -> Void)? = nil, onSuccess: (@Sendable (URL?) -> Void)? = nil) async {
        do {
            await MainActor.run {status = .userSelected }
            let action = { [ weak self] in _ = try await self?.presentationService.sendResponse(userAccepted: userAccepted, itemsToSend: itemsToSend, onSuccess: onSuccess) }
            try await EudiWallet.authorizedAction(action: action, disabled: !userAuthenticationRequired, dismiss: { onCancel?()}, localizedReason: NSLocalizedString("authenticate_to_share_data", comment: "") )
            await MainActor.run {status = .responseSent }
        } catch { await setError(error) }
    }
    
    
=======
	public var presentationService: any PresentationService
	/// Reader certificate issuer (the Common Name (CN) from the verifier's certificate)
	@Published public var readerCertIssuer: String?
	/// Reader legal name (if provided)
	@Published public var readerLegalName: String?
	/// Reader certificate validation message (only for BLE transfer wih verifier using reader authentication)
	@Published public var readerCertValidationMessage: String?
	/// Reader certificate issuer is valid
	@Published public var readerCertIssuerValid: Bool?
	/// Error message when the ``status`` is in the error state.
	@Published public var uiError: WalletError?
	/// Request items selected by the user to be sent to verifier.
	@Published public var disclosedDocuments: [DocElementsViewModel] = []
	/// Status of the data transfer.
	@Published public var status: TransferStatus = .initializing
	/// The ``FlowType`` instance
	// public var flow: FlowType { presentationService.flow }
	var handleSelected: ((Bool, RequestItems?) -> Void)?
	/// Device engagement data (QR data for the BLE flow)
	@Published public var deviceEngagement: String?
	// map of document id to (doc type, format, display name) pairs
	public var docIdAndTypes: [String: (String, DocDataFormat, String?)]
	/// User authentication required
	var userAuthenticationRequired: Bool
	
	public init(presentationService: any PresentationService, docIdAndTypes: [String: (String, DocDataFormat, String?)], userAuthenticationRequired: Bool) {
		self.presentationService = presentationService
		self.docIdAndTypes = docIdAndTypes
		self.userAuthenticationRequired = userAuthenticationRequired
	}
	
	@MainActor
	/// Decodes a presentation request
	///
	/// The ``disclosedDocuments`` property will be set. Additionally ``readerCertIssuer`` and ``readerCertValidationMessage`` may be set
	/// - Parameter request: Request information
	func decodeRequest(_ request: UserRequestInfo) throws {
		guard docIdAndTypes.count > 0 else { throw Self.makeError(str: "No documents added to session ")}
		// show the items as checkboxes
		disclosedDocuments = [DocElementsViewModel]()
		for (docId, (docType, docDataFormat, displayName)) in docIdAndTypes {
			let requestFormat = request.docDataFormats[docId] ?? request.docDataFormats[docType]  ?? request.docDataFormats.first(where: { Openid4VpUtils.vctToDocTypeMatch($0.key, docType)})?.value
			if requestFormat != docDataFormat  { continue }
			var tmp = request.validItemsRequested.toDocElementViewModels(docId: docId, docType: docType, displayName: displayName, valid: true)
			if let errorRequestItems = request.errorItemsRequested, errorRequestItems.count > 0 {
				tmp = tmp.merging(with: errorRequestItems.toDocElementViewModels(docId: docId, docType: docType, displayName: displayName, valid: false))
			}
			disclosedDocuments.append(contentsOf: tmp)
		}
		if let readerAuthority = request.readerCertificateIssuer {
			readerCertIssuer = readerAuthority
			readerCertIssuerValid = request.readerAuthValidated
			readerCertValidationMessage = request.readerCertificateValidationMessage
		}
		readerLegalName = request.readerLegalName 
		status = .requestReceived
	}
	
	public static func makeError(str: String) -> NSError {
		logger.error(Logger.Message(unicodeScalarLiteral: str))
		return NSError(domain: "\(PresentationSession.self)", code: 0, userInfo: [NSLocalizedDescriptionKey: str])
	}
	
	public static func makeError(code: MdocDataTransfer18013.ErrorCode, str: String? = nil) -> NSError {
		let message = str ?? code.description
		logger.error(Logger.Message(unicodeScalarLiteral: message))
		return NSError(domain: "\(PresentationSession.self)", code: 0, userInfo: [NSLocalizedDescriptionKey: message])
	}
	
	/// Start QR engagement to be presented to verifier
	///
	/// On success ``deviceEngagement`` published variable will be set with the result and ``status`` will be ``.qrEngagementReady``
	/// On error ``uiError`` will be filled and ``status`` will be ``.error``
	public func startQrEngagement() async {
		do {
			let data = try await presentationService.startQrEngagement(secureAreaName: nil, crv: .P256)
			await MainActor.run {
				deviceEngagement = data
				status = .qrEngagementReady
			}
		} catch { await setError(error) }
	}
	
	@MainActor
	func setError(_ error: Error) {
		status = .error
		uiError = WalletError(description: error.localizedDescription, userInfo: (error as NSError).userInfo)
	}
	
	/// Receive request from verifer
	///
	/// The request is futher decoded internally. See also ``decodeRequest(_:)``
	/// On success ``disclosedDocuments`` published variable will be set  and ``status`` will be ``.requestReceived``
	/// On error ``uiError`` will be filled and ``status`` will be ``.error``
	/// - Returns: A request object
	public func receiveRequest() async -> UserRequestInfo? {
		do {
			let request = try await presentationService.receiveRequest()
			try await decodeRequest(request)
			return request
		} catch {
			await setError(error)
			return nil
		}
	}
	
	/// Send response to verifier
	/// - Parameters:
	///   - userAccepted: Whether user confirmed to send the response
	///   - itemsToSend: Data to send organized into a hierarcy of doc.types and namespaces
	///   - onCancel: Action to perform if the user cancels the biometric authentication
	public func sendResponse(userAccepted: Bool, itemsToSend: RequestItems, onCancel: (() -> Void)? = nil, onSuccess: (@Sendable (URL?) -> Void)? = nil) async {
		do {
			await MainActor.run {status = .userSelected }
			let action = { [ weak self] in _ = try await self?.presentationService.sendResponse(userAccepted: userAccepted, itemsToSend: itemsToSend, onSuccess: onSuccess) }
			try await EudiWallet.authorizedAction(action: action, disabled: !userAuthenticationRequired, dismiss: { onCancel?()}, localizedReason: NSLocalizedString("authenticate_to_share_data", comment: "") )
			await MainActor.run {status = .responseSent }
		} catch { await setError(error) }
	}
	
	
>>>>>>> b4aad1bc

}<|MERGE_RESOLUTION|>--- conflicted
+++ resolved
@@ -25,129 +25,6 @@
 ///
 /// This class wraps the ``PresentationService`` instance, providing bindable fields to a SwifUI view
 public final class PresentationSession: @unchecked Sendable, ObservableObject {
-<<<<<<< HEAD
-    public var presentationService: any PresentationService
-    /// Reader certificate issuer (the Common Name (CN) from the verifier's certificate)
-    @Published public var readerCertIssuer: String?
-    /// Reader legal name (if provided)
-    @Published public var readerLegalName: String?
-    /// Reader certificate validation message (only for BLE transfer wih verifier using reader authentication)
-    @Published public var readerCertValidationMessage: String?
-    /// Reader certificate issuer is valid
-    @Published public var readerCertIssuerValid: Bool?
-    /// Error message when the ``status`` is in the error state.
-    @Published public var uiError: WalletError?
-    /// Request items selected by the user to be sent to verifier.
-    @Published public var disclosedDocuments: [DocElementsViewModel] = []
-    /// Status of the data transfer.
-    @Published public var status: TransferStatus = .initializing
-    /// The ``FlowType`` instance
-    // public var flow: FlowType { presentationService.flow }
-    var handleSelected: ((Bool, RequestItems?) -> Void)?
-    /// Device engagement data (QR data for the BLE flow)
-    @Published public var deviceEngagement: String?
-    // map of document id to (doc type, format, display name) pairs
-    public var docIdAndTypes: [String: (String, DocDataFormat, String?)]
-    /// User authentication required
-    var userAuthenticationRequired: Bool
-    
-    public init(presentationService: any PresentationService, docIdAndTypes: [String: (String, DocDataFormat, String?)], userAuthenticationRequired: Bool) {
-        self.presentationService = presentationService
-        self.docIdAndTypes = docIdAndTypes
-        self.userAuthenticationRequired = userAuthenticationRequired
-    }
-    
-    @MainActor
-    /// Decodes a presentation request
-    ///
-    /// The ``disclosedDocuments`` property will be set. Additionally ``readerCertIssuer`` and ``readerCertValidationMessage`` may be set
-    /// - Parameter request: Request information
-    func decodeRequest(_ request: UserRequestInfo) throws {
-        guard docIdAndTypes.count > 0 else { throw Self.makeError(str: "No documents added to session ")}
-        // show the items as checkboxes
-        disclosedDocuments = [DocElementsViewModel]()
-        for (docId, (docType, docDataFormat, displayName)) in docIdAndTypes {
-            let requestFormat = request.docDataFormats[docId] ?? request.docDataFormats[docType]  ?? request.docDataFormats.first(where: { Openid4VpUtils.vctToDocTypeMatch($0.key, docType)})?.value
-            if requestFormat != docDataFormat  { continue }
-            var tmp = request.validItemsRequested.toDocElementViewModels(docId: docId, docType: docType, displayName: displayName, valid: true)
-            if let errorRequestItems = request.errorItemsRequested, errorRequestItems.count > 0 {
-                tmp = tmp.merging(with: errorRequestItems.toDocElementViewModels(docId: docId, docType: docType, displayName: displayName, valid: false))
-            }
-            disclosedDocuments.append(contentsOf: tmp)
-        }
-        if let readerAuthority = request.readerCertificateIssuer {
-            readerCertIssuer = readerAuthority
-            readerCertIssuerValid = request.readerAuthValidated
-            readerCertValidationMessage = request.readerCertificateValidationMessage
-        }
-        readerLegalName = request.readerLegalName
-        status = .requestReceived
-    }
-    
-    public static func makeError(str: String) -> NSError {
-        logger.error(Logger.Message(unicodeScalarLiteral: str))
-        return NSError(domain: "\(PresentationSession.self)", code: 0, userInfo: [NSLocalizedDescriptionKey: str])
-    }
-    
-    public static func makeError(code: MdocDataTransfer18013.ErrorCode, str: String? = nil) -> NSError {
-        let message = str ?? code.description
-        logger.error(Logger.Message(unicodeScalarLiteral: message))
-        return NSError(domain: "\(PresentationSession.self)", code: 0, userInfo: [NSLocalizedDescriptionKey: message])
-    }
-    
-    /// Start QR engagement to be presented to verifier
-    ///
-    /// On success ``deviceEngagement`` published variable will be set with the result and ``status`` will be ``.qrEngagementReady``
-    /// On error ``uiError`` will be filled and ``status`` will be ``.error``
-    public func startQrEngagement() async {
-        do {
-            let data = try await presentationService.startQrEngagement(secureAreaName: nil, crv: .P256)
-            await MainActor.run {
-                deviceEngagement = data
-                status = .qrEngagementReady
-            }
-        } catch { await setError(error) }
-    }
-    
-    @MainActor
-    func setError(_ error: Error) {
-        status = .error
-        uiError = WalletError(description: error.localizedDescription, userInfo: (error as NSError).userInfo)
-    }
-    
-    /// Receive request from verifer
-    ///
-    /// The request is futher decoded internally. See also ``decodeRequest(_:)``
-    /// On success ``disclosedDocuments`` published variable will be set  and ``status`` will be ``.requestReceived``
-    /// On error ``uiError`` will be filled and ``status`` will be ``.error``
-    /// - Returns: A request object
-    public func receiveRequest() async -> UserRequestInfo? {
-        do {
-            let request = try await presentationService.receiveRequest()
-            try await decodeRequest(request)
-            return request
-        } catch {
-            await setError(error)
-            return nil
-        }
-    }
-    
-    /// Send response to verifier
-    /// - Parameters:
-    ///   - userAccepted: Whether user confirmed to send the response
-    ///   - itemsToSend: Data to send organized into a hierarcy of doc.types and namespaces
-    ///   - onCancel: Action to perform if the user cancels the biometric authentication
-    public func sendResponse(userAccepted: Bool, itemsToSend: RequestItems, onCancel: (() -> Void)? = nil, onSuccess: (@Sendable (URL?) -> Void)? = nil) async {
-        do {
-            await MainActor.run {status = .userSelected }
-            let action = { [ weak self] in _ = try await self?.presentationService.sendResponse(userAccepted: userAccepted, itemsToSend: itemsToSend, onSuccess: onSuccess) }
-            try await EudiWallet.authorizedAction(action: action, disabled: !userAuthenticationRequired, dismiss: { onCancel?()}, localizedReason: NSLocalizedString("authenticate_to_share_data", comment: "") )
-            await MainActor.run {status = .responseSent }
-        } catch { await setError(error) }
-    }
-    
-    
-=======
 	public var presentationService: any PresentationService
 	/// Reader certificate issuer (the Common Name (CN) from the verifier's certificate)
 	@Published public var readerCertIssuer: String?
@@ -269,6 +146,5 @@
 	}
 	
 	
->>>>>>> b4aad1bc
 
 }