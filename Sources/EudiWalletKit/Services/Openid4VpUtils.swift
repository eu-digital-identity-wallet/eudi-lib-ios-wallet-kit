/*
 *  Copyright (c) 2023-2024 European Commission
 *
 *  Licensed under the Apache License, Version 2.0 (the "License");
 *  you may not use this file except in compliance with the License.
 *  You may obtain a copy of the License at
 *
 *      http://www.apache.org/licenses/LICENSE-2.0
 *
 *  Unless required by applicable law or agreed to in writing, software
 *  distributed under the License is distributed on an "AS IS" BASIS,
 *  WITHOUT WARRANTIES OR CONDITIONS OF ANY KIND, either express or implied.
 *  See the License for the specific language governing permissions and
 *  limitations under the License.
 */

import Foundation
import SwiftCBOR
import CryptoKit
import Logging
import PresentationExchange
import MdocDataModel18013
import MdocSecurity18013
import MdocDataTransfer18013
import eudi_lib_sdjwt_swift
import WalletStorage
import JSONWebSignature
import JSONWebAlgorithms
/**
 *  Utility class to generate the session transcript for the OpenID4VP protocol.
 *
 *  SessionTranscript = [
 *    DeviceEngagementBytes,
 *    EReaderKeyBytes,
 *    Handover
 *  ]
 *
 *  DeviceEngagementBytes = nil,
 *  EReaderKeyBytes = nil
 *
 *  Handover = OID4VPHandover
 *  OID4VPHandover = [
 *    clientIdHash
 *    responseUriHash
 *    nonce
 *  ]
 *
 *  clientIdHash = Data
 *  responseUriHash = Data
 *
 *  where clientIdHash is the SHA-256 hash of clientIdToHash and responseUriHash is the SHA-256 hash of the responseUriToHash.
 *
 *
 *  clientIdToHash = [clientId, mdocGeneratedNonce]
 *  responseUriToHash = [responseUri, mdocGeneratedNonce]
 *
 *
 *  mdocGeneratedNonce = String
 *  clientId = String
 *  responseUri = String
 *  nonce = String
 *
 */

import Foundation
import SwiftCBOR
import CryptoKit
import Logging
import PresentationExchange
import MdocDataModel18013
import MdocSecurity18013
import MdocDataTransfer18013
import eudi_lib_sdjwt_swift
import WalletStorage
import JSONWebSignature
import JSONWebAlgorithms
/**
 *  Utility class to generate the session transcript for the OpenID4VP protocol.
 *
 *  SessionTranscript = [
 *    DeviceEngagementBytes,
 *    EReaderKeyBytes,
 *    Handover
 *  ]
 *
 *  DeviceEngagementBytes = nil,
 *  EReaderKeyBytes = nil
 *
 *  Handover = OID4VPHandover
 *  OID4VPHandover = [
 *    clientIdHash
 *    responseUriHash
 *    nonce
 *  ]
 *
 *  clientIdHash = Data
 *  responseUriHash = Data
 *
 *  where clientIdHash is the SHA-256 hash of clientIdToHash and responseUriHash is the SHA-256 hash of the responseUriToHash.
 *
 *
 *  clientIdToHash = [clientId, mdocGeneratedNonce]
 *  responseUriToHash = [responseUri, mdocGeneratedNonce]
 *
 *
 *  mdocGeneratedNonce = String
 *  clientId = String
 *  responseUri = String
 *  nonce = String
 *
 */

class Openid4VpUtils {
<<<<<<< HEAD
    //  example path: "$['eu.europa.ec.eudiw.pid.1']['family_name']"
    static let pathNsItemRx = try! NSRegularExpression(pattern: "\\$\\['([^']+)'\\]\\['([^']+)'\\]", options: .caseInsensitive)
    // example path: $.given_name_national_character
    static let pathItemRx: NSRegularExpression = try! NSRegularExpression(pattern: "\\$\\.([\\w]+)", options: .caseInsensitive)

    static func generateSessionTranscript(clientId: String,    responseUri: String, nonce: String,    mdocGeneratedNonce: String) -> SessionTranscript {
        let openID4VPHandover = generateOpenId4VpHandover(clientId: clientId, responseUri: responseUri,    nonce: nonce, mdocGeneratedNonce: mdocGeneratedNonce)
        return SessionTranscript(handOver: openID4VPHandover)
    }
    
    static func generateOpenId4VpHandover(clientId: String,    responseUri: String, nonce: String,    mdocGeneratedNonce: String) -> CBOR {
        let clientIdToHash = CBOR.encodeArray([clientId, mdocGeneratedNonce])
        let responseUriToHash = CBOR.encodeArray([responseUri, mdocGeneratedNonce])
        
        let clientIdHash = [UInt8](SHA256.hash(data: clientIdToHash))
        let responseUriHash = [UInt8](SHA256.hash(data: responseUriToHash))
        
        return CBOR.array([.byteString(clientIdHash), .byteString(responseUriHash), .utf8String(nonce)])
    }
    
    static func generateMdocGeneratedNonce() -> String {
        var bytes = [UInt8](repeating: 0, count: 16)
        let result = SecRandomCopyBytes(kSecRandomDefault, bytes.count, &bytes)
        if result != errSecSuccess {
            logger.warning("Problem generating random bytes with SecRandomCopyBytes")
            bytes = (0 ..< 16).map { _ in UInt8.random(in: UInt8.min ... UInt8.max) }
        }
        return Data(bytes).base64URLEncodedString()
    }
    
    /// Parse mDoc request from presentation definition (Presentation Exchange 2.0.0 protocol)
    static func parsePresentationDefinition(_ presentationDefinition: PresentationDefinition, idsToDocTypes: [String: String], dataFormats: [String: DocDataFormat], docDisplayNames: [String: [String: [String: String]]?], logger: Logger? = nil) throws -> (RequestItems?, [String: DocDataFormat]) {
        var res = RequestItems()
        var formats = [String: DocDataFormat]()
        for inputDescriptor in presentationDefinition.inputDescriptors {
            let formatRequested: DocDataFormat = inputDescriptor.formatContainer?.formats.contains(where: { $0["designation"].string?.lowercased() == "mso_mdoc" }) ?? false ? .cbor : .sdjwt
            let filterValue = inputDescriptor.constraints.fields.first { $0.filter?["const"].string != nil }?.filter?["const"].string
            let docType = filterValue ?? inputDescriptor.id.trimmingCharacters(in: .whitespacesAndNewlines)
            let id = idsToDocTypes.first { Openid4VpUtils.vctToDocTypeMatch($1, docType) && dataFormats[$0] == formatRequested }?.key ?? ""
            let pathRx = formatRequested == .cbor ? Openid4VpUtils.pathNsItemRx : Openid4VpUtils.pathItemRx
            var nsItems: [String: [RequestItem]] = [:]
            for field in inputDescriptor.constraints.fields {
                guard let pair =  Self.parseField(field, displayNames: docDisplayNames[id], pathRx: pathRx, regexParts: formatRequested == .cbor ? 2 : 1) else { continue }
                if nsItems[pair.0] == nil { nsItems[pair.0] = [] }
                if !nsItems[pair.0]!.contains(pair.1) { nsItems[pair.0]!.append(pair.1) }
            }
            formats[docType] = formatRequested
            if !nsItems.isEmpty { res[docType] = nsItems }
        }
        return (res, formats)
    }
    
    /// parse field and return (namespace, RequestItem) pair
    static func parseField(_ field: Field, displayNames: [String: [String: String]]??, pathRx: NSRegularExpression, regexParts: Int) -> (String, RequestItem)? {
        guard let path = field.paths.first else { return nil }
        guard let nsItemPair = regexParts == 2 ? parsePath2(path, pathRx: pathRx) : parsePath1(path, pathRx: pathRx) else { return nil }
        return (nsItemPair.0, RequestItem(elementIdentifier: nsItemPair.1, displayName: displayNames??[nsItemPair.0]?[nsItemPair.1], intentToRetain: field.intentToRetain ?? false, isOptional: field.optional ?? false))
    }

    /// parse path and return (namespace, itemIdentifier) pair
    static func parsePath1(_ path: String, pathRx: NSRegularExpression) -> (String, String)? {
        guard let match = pathRx.firstMatch(in: path, options: [], range: NSRange(location: 0, length: path.utf16.count)) else { return nil }
        let r2 = match.range(at: 1)
        let r2l = path.index(path.startIndex, offsetBy: r2.location)
        let r2r = path.index(r2l, offsetBy: r2.length)
        let fieldName = String(path[r2l..<r2r])
        // take parent only for now
        return ("", fieldName.components(separatedBy: ".").first!)
    }

    /// parse path and return (namespace, itemIdentifier) pair
    static func parsePath2(_ path: String, pathRx: NSRegularExpression) -> (String, String)? {
        guard let match = pathRx.firstMatch(in: path, options: [], range: NSRange(location: 0, length: path.utf16.count)) else { return nil }
        let r1 = match.range(at:1);
        let r1l = path.index(path.startIndex, offsetBy: r1.location)
        let r1r = path.index(r1l, offsetBy: r1.length)
        let r2 = match.range(at: 2)
        let r2l = path.index(path.startIndex, offsetBy: r2.location)
        let r2r = path.index(r2l, offsetBy: r2.length)
        return (String(path[r1l..<r1r]), String(path[r2l..<r2r]))
    }

    static func getSdJwtPresentation(_ sdJwt: SignedSDJWT, signer: SecureAreaSigner, signAlg: JSONWebAlgorithms.SigningAlgorithm, requestItems: [String], nonce: String, aud: String) async throws -> SignedSDJWT? {
        let allPaths = try sdJwt.disclosedPaths()
        let query = Set(allPaths.filter { $0.tokenArray.first { t in requestItems.contains(t) } != nil })
        if query.isEmpty { throw WalletError(description: "No items to present found") }
        let presentedSdJwt = try await sdJwt.present(query: query)
        guard let presentedSdJwt else { return nil }
         let sdHash = DigestCreator().hashAndBase64Encode(input: CompactSerialiser(signedSDJWT: presentedSdJwt).serialised)!
    
        let kbJwt: KBJWT = try KBJWT(header: DefaultJWSHeaderImpl(algorithm: signAlg),
            kbJwtPayload: .init([Keys.nonce.rawValue: nonce, Keys.aud.rawValue: aud, Keys.iat.rawValue: Date().timeIntervalSince1970, Keys.sdHash.rawValue: sdHash]))
        let holderPresentation = try await SDJWTIssuer.presentation(
          holdersPrivateKey: signer, signedSDJWT: presentedSdJwt, disclosuresToPresent: presentedSdJwt.disclosures, keyBindingJWT: kbJwt)
        return holderPresentation
    }

    static func filterSignedJwtByDocType(_ sdJwt: SignedSDJWT, docType: String) -> Bool {
        guard let paths = try? sdJwt.recreateClaims() else { return false }
        let type = paths.recreatedClaims["vct"].string ?? paths.recreatedClaims["type"].string
        guard let type , !type.isEmpty else { return false }
        return vctToDocTypeMatch(docType, type)
    }

    static func vctToDocType(_ vct: String) -> String { vct.replacingOccurrences(of: "urn:", with: "").replacingOccurrences(of: ":", with: ".") }
    
    static func vctToDocTypeMatch(_ s1: String, _ s2: String) -> Bool {
        Openid4VpUtils.vctToDocType(s1).hasPrefix(Openid4VpUtils.vctToDocType(s2)) || Openid4VpUtils.vctToDocType(s2).hasPrefix(Openid4VpUtils.vctToDocType(s1))
    }
}

extension CoseEcCurve {
    init?(crvName: String) {
        switch crvName {
        case "P-256": self = .P256
        case "P-384": self = .P384
        case "P-512": self = .P521
        default: return nil
        }
    }
=======
	//  example path: "$['eu.europa.ec.eudiw.pid.1']['family_name']"
	static let pathNsItemRx = try! NSRegularExpression(pattern: "\\$\\['([^']+)'\\]\\['([^']+)'\\]", options: .caseInsensitive)
	// example path: $.given_name_national_character
	static let pathItemRx: NSRegularExpression = try! NSRegularExpression(pattern: "\\$\\.([\\w]+)", options: .caseInsensitive)

	static func generateSessionTranscript(clientId: String,	responseUri: String, nonce: String,	mdocGeneratedNonce: String) -> SessionTranscript {
		let openID4VPHandover = generateOpenId4VpHandover(clientId: clientId, responseUri: responseUri,	nonce: nonce, mdocGeneratedNonce: mdocGeneratedNonce)
		return SessionTranscript(handOver: openID4VPHandover)
	}
	
	static func generateOpenId4VpHandover(clientId: String,	responseUri: String, nonce: String,	mdocGeneratedNonce: String) -> CBOR {
		let clientIdToHash = CBOR.encodeArray([clientId, mdocGeneratedNonce])
		let responseUriToHash = CBOR.encodeArray([responseUri, mdocGeneratedNonce])
		
		let clientIdHash = [UInt8](SHA256.hash(data: clientIdToHash))
		let responseUriHash = [UInt8](SHA256.hash(data: responseUriToHash))
		
		return CBOR.array([.byteString(clientIdHash), .byteString(responseUriHash), .utf8String(nonce)])
	}
	
	static func generateMdocGeneratedNonce() -> String {
		var bytes = [UInt8](repeating: 0, count: 16)
		let result = SecRandomCopyBytes(kSecRandomDefault, bytes.count, &bytes)
		if result != errSecSuccess {
			logger.warning("Problem generating random bytes with SecRandomCopyBytes")
			bytes = (0 ..< 16).map { _ in UInt8.random(in: UInt8.min ... UInt8.max) }
		}
		return Data(bytes).base64URLEncodedString()
	}
	
	/// Parse mDoc request from presentation definition (Presentation Exchange 2.0.0 protocol)
	static func parsePresentationDefinition(_ presentationDefinition: PresentationDefinition, idsToDocTypes: [String: String], dataFormats: [String: DocDataFormat], docDisplayNames: [String: [String: [String: String]]?], logger: Logger? = nil) throws -> (RequestItems?, [String: DocDataFormat], [String: String]) {
		var inputDescriptorMap = [String: String]()
		var requestItems = RequestItems()
		var formatsRequested = [String: DocDataFormat]() 
		for inputDescriptor in presentationDefinition.inputDescriptors {
			let formatRequested: DocDataFormat = inputDescriptor.formatContainer?.formats.contains(where: { $0["designation"].string?.lowercased() == "mso_mdoc" }) ?? false ? .cbor : .sdjwt
			let filterValue = inputDescriptor.constraints.fields.first { $0.filter?["const"].string != nil }?.filter?["const"].string
			let docType = filterValue ?? inputDescriptor.id.trimmingCharacters(in: .whitespacesAndNewlines)
			let id = idsToDocTypes.first { Openid4VpUtils.vctToDocTypeMatch($1, docType) && dataFormats[$0] == formatRequested }?.key ?? ""
			let pathRx = formatRequested == .cbor ? Openid4VpUtils.pathNsItemRx : Openid4VpUtils.pathItemRx
			var nsItems: [String: [RequestItem]] = [:]
			for field in inputDescriptor.constraints.fields {
				guard let pair =  Self.parseField(field, displayNames: docDisplayNames[id], pathRx: pathRx, regexParts: formatRequested == .cbor ? 2 : 1) else { continue }
				if nsItems[pair.0] == nil { nsItems[pair.0] = [] }
				if !nsItems[pair.0]!.contains(pair.1) { nsItems[pair.0]!.append(pair.1) }
			}
			if !nsItems.isEmpty { inputDescriptorMap[docType] = inputDescriptor.id; requestItems[docType] = nsItems; formatsRequested[docType] = formatRequested }
		}
		return (requestItems, formatsRequested, inputDescriptorMap)
	}
	
	/// parse field and return (namespace, RequestItem) pair
	static func parseField(_ field: Field, displayNames: [String: [String: String]]??, pathRx: NSRegularExpression, regexParts: Int) -> (String, RequestItem)? {
		guard let path = field.paths.first else { return nil }
		guard let nsItemPair = regexParts == 2 ? parsePath2(path, pathRx: pathRx) : parsePath1(path, pathRx: pathRx) else { return nil }
		return (nsItemPair.0, RequestItem(elementIdentifier: nsItemPair.1, displayName: displayNames??[nsItemPair.0]?[nsItemPair.1], intentToRetain: field.intentToRetain ?? false, isOptional: field.optional ?? false))
	}

	/// parse path and return (namespace, itemIdentifier) pair
	static func parsePath1(_ path: String, pathRx: NSRegularExpression) -> (String, String)? {
		guard let match = pathRx.firstMatch(in: path, options: [], range: NSRange(location: 0, length: path.utf16.count)) else { return nil }
		let r2 = match.range(at: 1)
		let r2l = path.index(path.startIndex, offsetBy: r2.location)
		let r2r = path.index(r2l, offsetBy: r2.length)
		let fieldName = String(path[r2l..<r2r])
		// take parent only for now
		return ("", fieldName.components(separatedBy: ".").first!)
	}

	/// parse path and return (namespace, itemIdentifier) pair
	static func parsePath2(_ path: String, pathRx: NSRegularExpression) -> (String, String)? {
		guard let match = pathRx.firstMatch(in: path, options: [], range: NSRange(location: 0, length: path.utf16.count)) else { return nil }
		let r1 = match.range(at:1);
		let r1l = path.index(path.startIndex, offsetBy: r1.location)
		let r1r = path.index(r1l, offsetBy: r1.length)
		let r2 = match.range(at: 2)
		let r2l = path.index(path.startIndex, offsetBy: r2.location)
		let r2r = path.index(r2l, offsetBy: r2.length)
		return (String(path[r1l..<r1r]), String(path[r2l..<r2r]))
	}

	static func getSdJwtPresentation(_ sdJwt: SignedSDJWT, hashingAlg: HashingAlgorithm, signer: SecureAreaSigner, signAlg: JSONWebAlgorithms.SigningAlgorithm, requestItems: [String], nonce: String, aud: String) async throws -> SignedSDJWT? {
		let allPaths = try sdJwt.disclosedPaths()
		let query = Set(allPaths.filter { $0.tokenArray.first { t in requestItems.contains(t) } != nil })
		if query.isEmpty { throw WalletError(description: "No items to present found") }
		let presentedSdJwt = try await sdJwt.present(query: query)
		guard let presentedSdJwt else { return nil }
		let digestCreator = DigestCreator(hashingAlgorithm: hashingAlg)
		guard let sdHash = digestCreator.hashAndBase64Encode(input: CompactSerialiser(signedSDJWT: presentedSdJwt).serialised) else { return nil }
    	let kbJwt: KBJWT = try KBJWT(header: DefaultJWSHeaderImpl(algorithm: signAlg), 
			kbJwtPayload: .init([Keys.nonce.rawValue: nonce, Keys.aud.rawValue: aud, Keys.iat.rawValue: Int(Date().timeIntervalSince1970.rounded()), Keys.sdHash.rawValue: sdHash]))
		let holderPresentation = try await SDJWTIssuer.presentation(
          holdersPrivateKey: signer, signedSDJWT: presentedSdJwt, disclosuresToPresent: presentedSdJwt.disclosures, keyBindingJWT: kbJwt)
		return holderPresentation
	}

	static func filterSignedJwtByDocType(_ sdJwt: SignedSDJWT, docType: String) -> Bool {
		guard let paths = try? sdJwt.recreateClaims() else { return false }
		let type = paths.recreatedClaims["vct"].string ?? paths.recreatedClaims["type"].string
		guard let type , !type.isEmpty else { return false }
		return vctToDocTypeMatch(docType, type)
	}

	static func vctToDocType(_ vct: String) -> String { vct.replacingOccurrences(of: "urn:", with: "").replacingOccurrences(of: ":", with: ".") }
	
	static func vctToDocTypeMatch(_ s1: String, _ s2: String) -> Bool {
		Openid4VpUtils.vctToDocType(s1).hasPrefix(Openid4VpUtils.vctToDocType(s2)) || Openid4VpUtils.vctToDocType(s2).hasPrefix(Openid4VpUtils.vctToDocType(s1))
	}
}

extension CoseEcCurve {
	init?(crvName: String) {
		switch crvName {
		case "P-256": self = .P256
		case "P-384": self = .P384
		case "P-512": self = .P521
		default: return nil
		}
	}
>>>>>>> b4aad1bc
}
<|MERGE_RESOLUTION|>--- conflicted
+++ resolved
@@ -62,177 +62,7 @@
  *
  */
 
-import Foundation
-import SwiftCBOR
-import CryptoKit
-import Logging
-import PresentationExchange
-import MdocDataModel18013
-import MdocSecurity18013
-import MdocDataTransfer18013
-import eudi_lib_sdjwt_swift
-import WalletStorage
-import JSONWebSignature
-import JSONWebAlgorithms
-/**
- *  Utility class to generate the session transcript for the OpenID4VP protocol.
- *
- *  SessionTranscript = [
- *    DeviceEngagementBytes,
- *    EReaderKeyBytes,
- *    Handover
- *  ]
- *
- *  DeviceEngagementBytes = nil,
- *  EReaderKeyBytes = nil
- *
- *  Handover = OID4VPHandover
- *  OID4VPHandover = [
- *    clientIdHash
- *    responseUriHash
- *    nonce
- *  ]
- *
- *  clientIdHash = Data
- *  responseUriHash = Data
- *
- *  where clientIdHash is the SHA-256 hash of clientIdToHash and responseUriHash is the SHA-256 hash of the responseUriToHash.
- *
- *
- *  clientIdToHash = [clientId, mdocGeneratedNonce]
- *  responseUriToHash = [responseUri, mdocGeneratedNonce]
- *
- *
- *  mdocGeneratedNonce = String
- *  clientId = String
- *  responseUri = String
- *  nonce = String
- *
- */
-
 class Openid4VpUtils {
-<<<<<<< HEAD
-    //  example path: "$['eu.europa.ec.eudiw.pid.1']['family_name']"
-    static let pathNsItemRx = try! NSRegularExpression(pattern: "\\$\\['([^']+)'\\]\\['([^']+)'\\]", options: .caseInsensitive)
-    // example path: $.given_name_national_character
-    static let pathItemRx: NSRegularExpression = try! NSRegularExpression(pattern: "\\$\\.([\\w]+)", options: .caseInsensitive)
-
-    static func generateSessionTranscript(clientId: String,    responseUri: String, nonce: String,    mdocGeneratedNonce: String) -> SessionTranscript {
-        let openID4VPHandover = generateOpenId4VpHandover(clientId: clientId, responseUri: responseUri,    nonce: nonce, mdocGeneratedNonce: mdocGeneratedNonce)
-        return SessionTranscript(handOver: openID4VPHandover)
-    }
-    
-    static func generateOpenId4VpHandover(clientId: String,    responseUri: String, nonce: String,    mdocGeneratedNonce: String) -> CBOR {
-        let clientIdToHash = CBOR.encodeArray([clientId, mdocGeneratedNonce])
-        let responseUriToHash = CBOR.encodeArray([responseUri, mdocGeneratedNonce])
-        
-        let clientIdHash = [UInt8](SHA256.hash(data: clientIdToHash))
-        let responseUriHash = [UInt8](SHA256.hash(data: responseUriToHash))
-        
-        return CBOR.array([.byteString(clientIdHash), .byteString(responseUriHash), .utf8String(nonce)])
-    }
-    
-    static func generateMdocGeneratedNonce() -> String {
-        var bytes = [UInt8](repeating: 0, count: 16)
-        let result = SecRandomCopyBytes(kSecRandomDefault, bytes.count, &bytes)
-        if result != errSecSuccess {
-            logger.warning("Problem generating random bytes with SecRandomCopyBytes")
-            bytes = (0 ..< 16).map { _ in UInt8.random(in: UInt8.min ... UInt8.max) }
-        }
-        return Data(bytes).base64URLEncodedString()
-    }
-    
-    /// Parse mDoc request from presentation definition (Presentation Exchange 2.0.0 protocol)
-    static func parsePresentationDefinition(_ presentationDefinition: PresentationDefinition, idsToDocTypes: [String: String], dataFormats: [String: DocDataFormat], docDisplayNames: [String: [String: [String: String]]?], logger: Logger? = nil) throws -> (RequestItems?, [String: DocDataFormat]) {
-        var res = RequestItems()
-        var formats = [String: DocDataFormat]()
-        for inputDescriptor in presentationDefinition.inputDescriptors {
-            let formatRequested: DocDataFormat = inputDescriptor.formatContainer?.formats.contains(where: { $0["designation"].string?.lowercased() == "mso_mdoc" }) ?? false ? .cbor : .sdjwt
-            let filterValue = inputDescriptor.constraints.fields.first { $0.filter?["const"].string != nil }?.filter?["const"].string
-            let docType = filterValue ?? inputDescriptor.id.trimmingCharacters(in: .whitespacesAndNewlines)
-            let id = idsToDocTypes.first { Openid4VpUtils.vctToDocTypeMatch($1, docType) && dataFormats[$0] == formatRequested }?.key ?? ""
-            let pathRx = formatRequested == .cbor ? Openid4VpUtils.pathNsItemRx : Openid4VpUtils.pathItemRx
-            var nsItems: [String: [RequestItem]] = [:]
-            for field in inputDescriptor.constraints.fields {
-                guard let pair =  Self.parseField(field, displayNames: docDisplayNames[id], pathRx: pathRx, regexParts: formatRequested == .cbor ? 2 : 1) else { continue }
-                if nsItems[pair.0] == nil { nsItems[pair.0] = [] }
-                if !nsItems[pair.0]!.contains(pair.1) { nsItems[pair.0]!.append(pair.1) }
-            }
-            formats[docType] = formatRequested
-            if !nsItems.isEmpty { res[docType] = nsItems }
-        }
-        return (res, formats)
-    }
-    
-    /// parse field and return (namespace, RequestItem) pair
-    static func parseField(_ field: Field, displayNames: [String: [String: String]]??, pathRx: NSRegularExpression, regexParts: Int) -> (String, RequestItem)? {
-        guard let path = field.paths.first else { return nil }
-        guard let nsItemPair = regexParts == 2 ? parsePath2(path, pathRx: pathRx) : parsePath1(path, pathRx: pathRx) else { return nil }
-        return (nsItemPair.0, RequestItem(elementIdentifier: nsItemPair.1, displayName: displayNames??[nsItemPair.0]?[nsItemPair.1], intentToRetain: field.intentToRetain ?? false, isOptional: field.optional ?? false))
-    }
-
-    /// parse path and return (namespace, itemIdentifier) pair
-    static func parsePath1(_ path: String, pathRx: NSRegularExpression) -> (String, String)? {
-        guard let match = pathRx.firstMatch(in: path, options: [], range: NSRange(location: 0, length: path.utf16.count)) else { return nil }
-        let r2 = match.range(at: 1)
-        let r2l = path.index(path.startIndex, offsetBy: r2.location)
-        let r2r = path.index(r2l, offsetBy: r2.length)
-        let fieldName = String(path[r2l..<r2r])
-        // take parent only for now
-        return ("", fieldName.components(separatedBy: ".").first!)
-    }
-
-    /// parse path and return (namespace, itemIdentifier) pair
-    static func parsePath2(_ path: String, pathRx: NSRegularExpression) -> (String, String)? {
-        guard let match = pathRx.firstMatch(in: path, options: [], range: NSRange(location: 0, length: path.utf16.count)) else { return nil }
-        let r1 = match.range(at:1);
-        let r1l = path.index(path.startIndex, offsetBy: r1.location)
-        let r1r = path.index(r1l, offsetBy: r1.length)
-        let r2 = match.range(at: 2)
-        let r2l = path.index(path.startIndex, offsetBy: r2.location)
-        let r2r = path.index(r2l, offsetBy: r2.length)
-        return (String(path[r1l..<r1r]), String(path[r2l..<r2r]))
-    }
-
-    static func getSdJwtPresentation(_ sdJwt: SignedSDJWT, signer: SecureAreaSigner, signAlg: JSONWebAlgorithms.SigningAlgorithm, requestItems: [String], nonce: String, aud: String) async throws -> SignedSDJWT? {
-        let allPaths = try sdJwt.disclosedPaths()
-        let query = Set(allPaths.filter { $0.tokenArray.first { t in requestItems.contains(t) } != nil })
-        if query.isEmpty { throw WalletError(description: "No items to present found") }
-        let presentedSdJwt = try await sdJwt.present(query: query)
-        guard let presentedSdJwt else { return nil }
-         let sdHash = DigestCreator().hashAndBase64Encode(input: CompactSerialiser(signedSDJWT: presentedSdJwt).serialised)!
-    
-        let kbJwt: KBJWT = try KBJWT(header: DefaultJWSHeaderImpl(algorithm: signAlg),
-            kbJwtPayload: .init([Keys.nonce.rawValue: nonce, Keys.aud.rawValue: aud, Keys.iat.rawValue: Date().timeIntervalSince1970, Keys.sdHash.rawValue: sdHash]))
-        let holderPresentation = try await SDJWTIssuer.presentation(
-          holdersPrivateKey: signer, signedSDJWT: presentedSdJwt, disclosuresToPresent: presentedSdJwt.disclosures, keyBindingJWT: kbJwt)
-        return holderPresentation
-    }
-
-    static func filterSignedJwtByDocType(_ sdJwt: SignedSDJWT, docType: String) -> Bool {
-        guard let paths = try? sdJwt.recreateClaims() else { return false }
-        let type = paths.recreatedClaims["vct"].string ?? paths.recreatedClaims["type"].string
-        guard let type , !type.isEmpty else { return false }
-        return vctToDocTypeMatch(docType, type)
-    }
-
-    static func vctToDocType(_ vct: String) -> String { vct.replacingOccurrences(of: "urn:", with: "").replacingOccurrences(of: ":", with: ".") }
-    
-    static func vctToDocTypeMatch(_ s1: String, _ s2: String) -> Bool {
-        Openid4VpUtils.vctToDocType(s1).hasPrefix(Openid4VpUtils.vctToDocType(s2)) || Openid4VpUtils.vctToDocType(s2).hasPrefix(Openid4VpUtils.vctToDocType(s1))
-    }
-}
-
-extension CoseEcCurve {
-    init?(crvName: String) {
-        switch crvName {
-        case "P-256": self = .P256
-        case "P-384": self = .P384
-        case "P-512": self = .P521
-        default: return nil
-        }
-    }
-=======
 	//  example path: "$['eu.europa.ec.eudiw.pid.1']['family_name']"
 	static let pathNsItemRx = try! NSRegularExpression(pattern: "\\$\\['([^']+)'\\]\\['([^']+)'\\]", options: .caseInsensitive)
 	// example path: $.given_name_national_character
@@ -353,5 +183,4 @@
 		default: return nil
 		}
 	}
->>>>>>> b4aad1bc
 }
