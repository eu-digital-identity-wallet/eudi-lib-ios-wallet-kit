--- conflicted
+++ resolved
@@ -34,6 +34,7 @@
 	var bindingKey: BindingKey!
 	let logger: Logger
 	let config: OpenId4VCIConfig
+    let alg = JWSAlgorithm(.ES256)
 	static var metadataCache = [String: CredentialOffer]()
     //TODO: remove following, use it in better way
     static var parReqCache: UnauthorizedRequest?
@@ -63,18 +64,7 @@
 		let signer = try SecureAreaSigner(secureArea: issueReq.secureArea, id: issueReq.id, ecAlgorithm: secureAreaSigningAlg, unlockData: unlockData)
 		bindingKey = .jwk(algorithm: JWSAlgorithm(algType), jwk: publicKeyJWK, privateKey: .custom(signer) , issuer: config.clientId)
 	}
-<<<<<<< HEAD
-	
-	/// Issue a document with the given `docType` using OpenId4Vci protocol
-	/// - Parameters:
-	///   - docType: the docType of the document to be issued
-	///   - format: format of the exchanged data
-	/// - Returns: The data of the document
-	func issueDocument(docType: String, format: DataFormat, promptMessage: String? = nil) async throws -> IssuanceOutcome {
-		let res = try await issueByDocType(docType, format: format, promptMessage: promptMessage)
-		return res
-	}
-=======
+
     
     /// Issue a document with the given `docType` using OpenId4Vci protocol
     /// - Parameters:
@@ -83,7 +73,6 @@
     ///   - useSecureEnclave: use secure enclave to protect the private key
     /// - Returns: The data of the document
     func issuePAR(docType: String, format: DataFormat, promptMessage: String? = nil, useSecureEnclave: Bool = true) async throws -> IssuanceOutcome {
-        try initSecurityKeys(useSecureEnclave)
         let res = try await issueByPARType(docType, format: format, promptMessage: promptMessage)
         return res
     }
@@ -95,8 +84,9 @@
         case .success(let metaData):
             if let authorizationServer = metaData.authorizationServers?.first {
                 let authServerMetadata = await AuthorizationServerMetadataResolver(oidcFetcher: Fetcher(session: urlSession), oauthFetcher: Fetcher(session: urlSession)).resolve(url: authorizationServer)
-                let (credentialConfigurationIdentifier, _, _) = try getCredentialIdentifier(credentialsSupported: metaData.credentialsSupported, docType: docType, format: format)
-                let offer = try CredentialOffer(credentialIssuerIdentifier: credentialIssuerIdentifier, credentialIssuerMetadata: metaData, credentialConfigurationIdentifiers: [credentialConfigurationIdentifier], grants: nil, authorizationServerMetadata: try authServerMetadata.get())
+                let credentialConfiguration = try getCredentialIdentifier(credentialsSupported: metaData.credentialsSupported, docType: docType, format: format)
+                try await initSecurityKeys(algSupported: Set(credentialConfiguration.algValuesSupported))
+                let offer = try CredentialOffer(credentialIssuerIdentifier: credentialIssuerIdentifier, credentialIssuerMetadata: metaData, credentialConfigurationIdentifiers: [credentialConfiguration.identifier], grants: nil, authorizationServerMetadata: try authServerMetadata.get())
                 // Authorize with auth code flow
                 let issuer = try getIssuer(offer: offer)
                 
@@ -106,10 +96,10 @@
                     logger.info("Dynamic issuance request with url: (url)")
                     let uuid = UUID().uuidString
                     Self.metadataCache[uuid] = offer
-                    return    .pending(PendingIssuanceModel(pendingReason: .presentation_request_url(url.absoluteString), identifier: credentialConfigurationIdentifier, displayName: "", metadataKey: uuid, pckeCodeVerifier: parRequested.pkceVerifier.codeVerifier, pckeCodeVerifierMethod: parRequested.pkceVerifier.codeVerifierMethod ))
+                    return    .pending(PendingIssuanceModel(pendingReason: .presentation_request_url(url.absoluteString), identifier: credentialConfiguration.identifier, displayName: "", algValuesSupported: credentialConfiguration.algValuesSupported, metadataKey: uuid, pckeCodeVerifier: parRequested.pkceVerifier.codeVerifier, pckeCodeVerifierMethod: parRequested.pkceVerifier.codeVerifierMethod ))
                 }
                 guard case .authorized(let authorized) = authorizedOutcome else { throw WalletError(description: "Invalid authorized request outcome") }
-                return try await issueOfferedCredentialInternalIssuanceOutcome(authorized, issuer: issuer, credentialConfigurationIdentifier: credentialConfigurationIdentifier, displayName: "", claimSet: claimSet)
+                return try await issueOfferedCredentialInternalIssuanceOutcome(authorized, issuer: issuer, credentialConfigurationIdentifier: credentialConfiguration.identifier, displayName: "", claimSet: claimSet)
             } else {
                 throw WalletError(description: "Invalid authorization server")
             }
@@ -131,10 +121,10 @@
     
     private func noProofRequiredSubmissionUseCaseIssuanceOutcome(issuer: Issuer, noProofRequiredState: AuthorizedRequest, credentialConfigurationIdentifier: CredentialConfigurationIdentifier, displayName: String?, claimSet: ClaimSet? = nil) async throws -> IssuanceOutcome {
             switch noProofRequiredState {
-            case .noProofRequired(let accessToken, let refreshToken, _, let timeStamp):
+            case .noProofRequired(let accessToken, let refreshToken, let credentialIdentifiers, let timeStamp):
                 let payload: IssuanceRequestPayload = .configurationBased(credentialConfigurationIdentifier: credentialConfigurationIdentifier,    claimSet: claimSet)
                 let responseEncryptionSpecProvider = { Issuer.createResponseEncryptionSpec($0) }
-                let requestOutcome = try await issuer.requestSingle(noProofRequest: noProofRequiredState, requestPayload: payload, responseEncryptionSpecProvider: responseEncryptionSpecProvider)
+                let requestOutcome = try await issuer.request(noProofRequest: noProofRequiredState, requestPayload: payload, responseEncryptionSpecProvider: responseEncryptionSpecProvider)
                 switch requestOutcome {
                 case .success(let request):
                     switch request {
@@ -144,9 +134,10 @@
                             case .deferred(let transactionId):
                                 let deferredModel = await DeferredIssuanceModel(deferredCredentialEndpoint: issuer.issuerMetadata.deferredCredentialEndpoint!, accessToken: accessToken, refreshToken: refreshToken, transactionId: transactionId, displayName: displayName ?? "", timeStamp: timeStamp)
                                 return .deferred(deferredModel)
-                            case .issued(_, let credential, _):
-                                guard let data = Data(base64URLEncoded: credential) else { throw WalletError(description: "Invalid credential")    }
-                                return .issued(data, displayName)
+                            case .issued(let format, let credential, _, _):
+                                return try handleCredentialResponse(credential: credential, format: format, displayName: displayName)
+//                                guard let data = Data(base64URLEncoded: credential) else { throw WalletError(description: "Invalid credential")    }
+//                                return .issued(data, displayName)
                             }
                         } else {
                             throw WalletError(description: "No credential response results available")
@@ -163,16 +154,27 @@
             }
         }
     
+    private func handleCredentialResponse(credential: Credential, format: String?, displayName: String?) throws -> IssuanceOutcome {
+        logger.info("Credential issued with format \(format ?? "unknown")")
+        if case let .string(strBase64) = credential, let data = Data(base64URLEncoded: strBase64) {
+            return .issued(data, displayName)
+        } else if case let .json(json) = credential {
+            return .issued(try JSONEncoder().encode(json), displayName)
+        } else {
+            throw WalletError(description: "Invalid credential")
+        }
+    }
+    
     private func proofRequiredSubmissionUseCase(issuer: Issuer, authorized: AuthorizedRequest, credentialConfigurationIdentifier: CredentialConfigurationIdentifier?, displayName: String?, claimSet: ClaimSet? = nil) async throws -> IssuanceOutcome {
             guard let credentialConfigurationIdentifier else { throw WalletError(description: "Credential configuration identifier not found") }
             
-        guard case .proofRequired(let accessToken, let refreshToken, let cNonce, let credentialIdentifiers, let timeStamp, let dpopNonce) = authorized else {
+        guard case .noProofRequired(let accessToken, let refreshToken, let credentialIdentifiers, let timeStamp) = authorized else {
             throw WalletError(description: "Unexpected AuthorizedRequest case")
         }
 
             let payload: IssuanceRequestPayload = .configurationBased(credentialConfigurationIdentifier: credentialConfigurationIdentifier, claimSet: claimSet)
             let responseEncryptionSpecProvider = { Issuer.createResponseEncryptionSpec($0) }
-            let requestOutcome = try await issuer.requestSingle(proofRequest: authorized, bindingKey: bindingKey, requestPayload: payload, responseEncryptionSpecProvider: responseEncryptionSpecProvider)
+        let requestOutcome = try await issuer.request(proofRequest: authorized, bindingKeys: [bindingKey], requestPayload: payload, responseEncryptionSpecProvider: responseEncryptionSpecProvider)
             switch requestOutcome {
             case .success(let request):
                 switch request {
@@ -182,9 +184,8 @@
                         case .deferred(let transactionId):
                             let deferredModel = await DeferredIssuanceModel(deferredCredentialEndpoint: issuer.issuerMetadata.deferredCredentialEndpoint!, accessToken: accessToken, refreshToken: refreshToken, transactionId: transactionId, displayName: displayName ?? "", timeStamp: timeStamp)
                             return .deferred(deferredModel)
-                        case .issued(_, let credential, _):
-                            guard let data = Data(base64URLEncoded: credential) else { throw WalletError(description: "Invalid credential")    }
-                            return .issued(data, displayName)
+                        case .issued(let format, let credential, _, _):
+                            return try handleCredentialResponse(credential: credential, format: format, displayName: displayName)
                         }
                     } else {
                         throw WalletError(description: "No credential response results available")
@@ -197,7 +198,6 @@
             case .failure(let error): throw WalletError(description: error.localizedDescription)
             }
         }
->>>>>>> ad36972f
 	
 	/// Resolve issue offer and return available document metadata
 	/// - Parameters:
@@ -220,82 +220,42 @@
     func getIssuer(offer: CredentialOffer, dpopConstructor: DPoPConstructor? = nil) throws -> Issuer {
         try Issuer(authorizationServerMetadata: offer.authorizationServerMetadata, issuerMetadata: offer.credentialIssuerMetadata, config: config, parPoster: Poster(session: urlSession), tokenPoster: Poster(session: urlSession), requesterPoster: Poster(session: urlSession), deferredRequesterPoster: Poster(session: urlSession), notificationPoster: Poster(session: urlSession), dpopConstructor: dpopConstructor)
 	}
-    public func getIssuerWithDpopConstructor(offer: CredentialOffer) throws -> Issuer? {
-        let privateKey = try? KeyController.generateECDHPrivateKey()
-        if let privateKey,
-           let publicKey = try? KeyController.generateECDHPublicKey(from: privateKey) {
-            let publicKeyJWK = try ECPublicKey(publicKey: publicKey,additionalParameters: ["alg": alg.name, "use": "sig", "kid": UUID().uuidString])
-            let dpopConstructor = DPoPConstructor(algorithm: alg, jwk: publicKeyJWK, privateKey: privateKey)
-            return try Issuer(
-                authorizationServerMetadata: offer.authorizationServerMetadata,
-                issuerMetadata: offer.credentialIssuerMetadata,
-                config: config,
-                parPoster: Poster(session: urlSession),
-                tokenPoster: Poster(session: urlSession),
-                requesterPoster: Poster(session: urlSession),
-                deferredRequesterPoster: Poster(session: urlSession),
-                notificationPoster: Poster(session: urlSession),
-                dpopConstructor: dpopConstructor
-            )
-        }
-        return nil
-    }
-	
+    
+//    public func getIssuerWithDpopConstructor(offer: CredentialOffer) throws -> Issuer? {
+//        let privateKey = try? KeyController.generateECDHPrivateKey()
+//        if let privateKey,
+//           let publicKey = try? KeyController.generateECDHPublicKey(from: privateKey) {
+//            let publicKeyJWK = try ECPublicKey(publicKey: publicKey,additionalParameters: ["alg": alg.name, "use": "sig", "kid": UUID().uuidString])
+//            let dpopConstructor = DPoPConstructor(algorithm: alg, jwk: publicKeyJWK, privateKey: privateKey)
+//            return try Issuer(
+//                authorizationServerMetadata: offer.authorizationServerMetadata,
+//                issuerMetadata: offer.credentialIssuerMetadata,
+//                config: config,
+//                parPoster: Poster(session: urlSession),
+//                tokenPoster: Poster(session: urlSession),
+//                requesterPoster: Poster(session: urlSession),
+//                deferredRequesterPoster: Poster(session: urlSession),
+//                notificationPoster: Poster(session: urlSession),
+//                dpopConstructor: dpopConstructor
+//            )
+//        }
+//        return nil
+//    }
+//	
 	func getIssuerForDeferred(data: DeferredIssuanceModel) throws -> Issuer {
 		try Issuer.createDeferredIssuer(deferredCredentialEndpoint: data.deferredCredentialEndpoint, deferredRequesterPoster: Poster(session: urlSession), config: config)
 	}
-<<<<<<< HEAD
-
-	func authorizeOffer(offerUri: String, docTypeModels: [OfferedDocModel], txCodeValue: String?, format: DataFormat) async throws -> (AuthorizeRequestOutcome, [CredentialConfiguration]) {
-		guard format == .cbor else { fatalError("jwt format not implemented") }
-		guard let offer = Self.metadataCache[offerUri] else { throw WalletError(description: "offerUri not resolved. resolveOfferDocTypes must be called first")}
-		let credentialInfos = docTypeModels.compactMap { try? getCredentialIdentifier(credentialsSupported: offer.credentialIssuerMetadata.credentialsSupported, docType: $0.docType, format: format) }
-		guard credentialInfos.count > 0, credentialInfos.count == docTypeModels.count else { throw WalletError(description: "Missing Credential identifiers") }
-		try await initSecurityKeys(algSupported: Set(credentialInfos.flatMap { $0.algValuesSupported }))
-		let code: Grants.PreAuthorizedCode? = switch offer.grants {	case .preAuthorizedCode(let preAuthorizedCode):	preAuthorizedCode; case .both(_, let preAuthorizedCode):	preAuthorizedCode; case .authorizationCode(_), .none: nil	}
-		let txCodeSpec: TxCode? = code?.txCode
-		let preAuthorizedCode: String? = code?.preAuthorizedCode
-		let issuer = try getIssuer(offer: offer)
-		if preAuthorizedCode != nil && txCodeSpec != nil && txCodeValue == nil { throw WalletError(description: "A transaction code is required for this offer") }
-		let authorizedOutcome = if let preAuthorizedCode, let authCode = try? IssuanceAuthorization(preAuthorizationCode: preAuthorizedCode, txCode: txCodeSpec) { AuthorizeRequestOutcome.authorized(try await issuer.authorizeWithPreAuthorizationCode(credentialOffer: offer, authorizationCode: authCode, clientId: config.clientId, transactionCode: txCodeValue).get()) } else { try await authorizeRequestWithAuthCodeUseCase(issuer: issuer, offer: offer) }
-		return (authorizedOutcome, credentialInfos)
-	}
-	
-	func issueDocumentByOfferUrl(offer: CredentialOffer, authorizedOutcome: AuthorizeRequestOutcome, credentialInfo: CredentialConfiguration, promptMessage: String? = nil, claimSet: ClaimSet? = nil) async throws -> IssuanceOutcome? {
-		if case .presentation_request(let url) = authorizedOutcome, let parRequested {
-			logger.info("Dynamic issuance request with url: \(url)")
-			let uuid = UUID().uuidString
-			Self.metadataCache[uuid] = offer
-			return .pending(PendingIssuanceModel(pendingReason: .presentation_request_url(url.absoluteString), identifier: credentialInfo.identifier, displayName: credentialInfo.displayName ?? "", algValuesSupported: credentialInfo.algValuesSupported, metadataKey: uuid, pckeCodeVerifier: parRequested.pkceVerifier.codeVerifier, pckeCodeVerifierMethod: parRequested.pkceVerifier.codeVerifierMethod ))
-		}
-		guard case .authorized(let authorized) = authorizedOutcome else { throw WalletError(description: "Invalid authorized request outcome") }
-		do {
-			let id = credentialInfo.identifier.value; let sc = credentialInfo.scope; let dn = credentialInfo.displayName ?? ""
-			logger.info("Starting issuing with identifer \(id), scope \(sc), displayName: \(dn)")
-			let issuer = try getIssuer(offer: offer)
-			let res = try await issueOfferedCredentialInternalValidated(authorized, offer: offer, issuer: issuer, credentialConfigurationIdentifier: credentialInfo.identifier, displayName: credentialInfo.displayName, claimSet: claimSet)
-			// logger.info("Credential str:\n\(str)")
-			return res
-		} catch {
-			// logger.error("Failed to issue document with scope \(ci.scope)")
-			logger.info("Exception: \(error)")
-			return nil
-		}
-=======
-	
-	func issueDocumentsByOfferUrl(offerUri: String, docTypes: [OfferedDocModel], txCodeValue: String?, format: DataFormat, useSecureEnclave: Bool = true, promptMessage: String? = nil, claimSet: ClaimSet? = nil) async throws -> [Data] {
+	
+	func issueDocumentByOfferUrl(offerUri: String, docTypeModel: OfferedDocModel, txCodeValue: String?, format: DataFormat, useSecureEnclave: Bool = true, promptMessage: String? = nil, claimSet: ClaimSet? = nil) async throws -> Data? {
         guard format == .cbor else { throw fatalError("jwt format not implemented") }
-        try initSecurityKeys(useSecureEnclave)
         guard let offer = Self.metadataCache[offerUri] else { throw WalletError(description: "offerUri not resolved. resolveOfferDocTypes must be called first")}
-        let credentialInfo = docTypes.compactMap { try? getCredentialIdentifier(credentialsSupported: offer.credentialIssuerMetadata.credentialsSupported, docType: $0.docType, format: format)
-        }
+        guard let credentialInfo = try? getCredentialIdentifier(credentialsSupported: offer.credentialIssuerMetadata.credentialsSupported, docType: docTypeModel.docType, format: format) else { return nil }
+        try await initSecurityKeys(algSupported: Set(credentialInfo.algValuesSupported))
         let code: Grants.PreAuthorizedCode? = switch offer.grants {    case .preAuthorizedCode(let preAuthorizedCode):    preAuthorizedCode; case .both(_, let preAuthorizedCode):    preAuthorizedCode; case .authorizationCode(_), .none: nil    }
         let txCodeSpec: TxCode? = code?.txCode
         let preAuthorizedCode: String? = code?.preAuthorizedCode
         let issuer = try getIssuer(offer: offer)
         if preAuthorizedCode != nil && txCodeSpec != nil && txCodeValue == nil { throw WalletError(description: "A transaction code is required for this offer") }
-        
-        let credentialData = [Data]()
         
         if let authorized = if let preAuthorizedCode,
                                 let txCodeValue,
@@ -304,27 +264,44 @@
         } else {
             try await authorizePARWithAuthCodeUseCase(issuer: issuer, offer: offer).0
         } {
-            let credentialData = await credentialInfo.asyncCompactMap { credentialInfoMap in
-                do {
-                    logger.info("Starting issuing with identifer \(credentialInfoMap.identifier.value) and scope \(credentialInfoMap.scope)")
-                    let str = try await issueOfferedCredentialWithProof(authorized, offer: offer, issuer: issuer, credentialConfigurationIdentifier: credentialInfoMap.identifier, claimSet: claimSet)
-                    logger.info("Credential str:\n\(str)")
-                    return Data(base64URLEncoded: str)
-                    
-                } catch {
-                    logger.error("Failed to issue document with scope \(credentialInfoMap.scope)")
-                    logger.info("Exception: \(error)")
-                    return nil
-                }
-            }
-            Self.metadataCache.removeValue(forKey: offerUri)
-            return credentialData
-        }
-        return credentialData
->>>>>>> ad36972f
-	}
-    
-    private func issueOfferedCredentialWithProof(_ authorized: AuthorizedRequest, offer: CredentialOffer, issuer: Issuer, credentialConfigurationIdentifier: CredentialConfigurationIdentifier, claimSet: ClaimSet? = nil) async throws -> String {
+            logger.info("Starting issuing with identifer \(credentialInfo.identifier.value) and scope \(credentialInfo.scope)")
+            let credentialDetail = try await issueOfferedCredentialInternalValidated(authorized, offer: offer, issuer: issuer, credentialConfigurationIdentifier: credentialInfo.identifier, displayName: credentialInfo.displayName, claimSet: claimSet)
+            logger.info("Credential str:\n\(credentialDetail)")
+            
+            switch credentialDetail.0 {
+            case .string(let str):
+                return Data(base64URLEncoded: str)
+            default:
+                throw WalletError(description: "Invalid authorized request outcome")
+            }
+            
+//            credentialData = await credentialInfo.
+            
+//            credentialData = await credentialInfo.asyncCompactMap { credentialInfoMap in
+//                do {
+//                    logger.info("Starting issuing with identifer \(credentialInfoMap.identifier.value) and scope \(credentialInfoMap.scope)")
+//                    let credentialDetail = try await issueOfferedCredentialInternalValidated(authorized, offer: offer, issuer: issuer, credentialConfigurationIdentifier: credentialInfoMap.identifier, displayName: credentialInfo.displayName, claimSet: claimSet)
+//                    logger.info("Credential str:\n\(credentialDetail)")
+//                    
+//                    switch credentialDetail.0 {
+//                    case .string(let str):
+//                        return [Data(base64URLEncoded: str)]
+//                    default:
+//                        throw WalletError(description: "Invalid authorized request outcome")
+//                    }
+//                } catch {
+//                    logger.error("Failed to issue document with scope \(credentialInfoMap.scope)")
+//                    logger.info("Exception: \(error)")
+//                    throw WalletError(description: "Invalid authorized request outcome")
+//                }
+//            }
+//            Self.metadataCache.removeValue(forKey: offerUri)
+//            return credentialData
+        }
+        return nil
+	}
+    
+    private func issueOfferedCredentialWithProof(_ authorized: AuthorizedRequest, offer: CredentialOffer, issuer: Issuer, credentialConfigurationIdentifier: CredentialConfigurationIdentifier, claimSet: ClaimSet? = nil) async throws -> Credential {
         let issuerMetadata = offer.credentialIssuerMetadata
         guard issuerMetadata.credentialsSupported.keys.contains(where: { $0.value == credentialConfigurationIdentifier.value }) else {
             throw WalletError(description: "Cannot find credential identifier \(credentialConfigurationIdentifier.value) in offer")
@@ -333,40 +310,7 @@
         
     }
 	
-<<<<<<< HEAD
-	func issueByDocType(_ docType: String, format: DataFormat, promptMessage: String? = nil, claimSet: ClaimSet? = nil) async throws -> IssuanceOutcome {
-		let credentialIssuerIdentifier = try CredentialIssuerId(credentialIssuerURL)
-		let issuerMetadata = await CredentialIssuerMetadataResolver(fetcher: Fetcher(session: urlSession)).resolve(source: .credentialIssuer(credentialIssuerIdentifier))
-		switch issuerMetadata {
-		case .success(let metaData):
-			if let authorizationServer = metaData.authorizationServers?.first {
-				let authServerMetadata = await AuthorizationServerMetadataResolver(oidcFetcher: Fetcher(session: urlSession), oauthFetcher: Fetcher(session: urlSession)).resolve(url: authorizationServer)
-				let credentialConfiguration = try getCredentialIdentifier(credentialsSupported: metaData.credentialsSupported, docType: docType, format: format)
-				try await initSecurityKeys(algSupported: Set(credentialConfiguration.algValuesSupported))
-				let offer = try CredentialOffer(credentialIssuerIdentifier: credentialIssuerIdentifier, credentialIssuerMetadata: metaData, credentialConfigurationIdentifiers: [credentialConfiguration.identifier], grants: nil, authorizationServerMetadata: try authServerMetadata.get())
-				// Authorize with auth code flow
-				let issuer = try getIssuer(offer: offer)
-				let authorizedOutcome = try await authorizeRequestWithAuthCodeUseCase(issuer: issuer, offer: offer)
-				if case .presentation_request(let url) = authorizedOutcome, let parRequested {
-					logger.info("Dynamic issuance request with url: \(url)")
-					let uuid = UUID().uuidString
-					Self.metadataCache[uuid] = offer
-					return	.pending(PendingIssuanceModel(pendingReason: .presentation_request_url(url.absoluteString), identifier: credentialConfiguration.identifier, displayName: credentialConfiguration.displayName ?? "", algValuesSupported:credentialConfiguration.algValuesSupported, metadataKey: uuid, pckeCodeVerifier: parRequested.pkceVerifier.codeVerifier, pckeCodeVerifierMethod: parRequested.pkceVerifier.codeVerifierMethod ))
-				}
-				guard case .authorized(let authorized) = authorizedOutcome else { throw WalletError(description: "Invalid authorized request outcome") }
-				return try await issueOfferedCredentialInternal(authorized, issuer: issuer, credentialConfigurationIdentifier: credentialConfiguration.identifier, displayName: credentialConfiguration.displayName, claimSet: claimSet)
-			} else {
-				throw WalletError(description: "Invalid authorization server")
-			}
-		case .failure:
-			throw WalletError(description: "Invalid issuer metadata")
-		}
-	}
-	
-	private func issueOfferedCredentialInternal(_ authorized: AuthorizedRequest, issuer: Issuer, credentialConfigurationIdentifier: CredentialConfigurationIdentifier, displayName: String?, claimSet: ClaimSet?) async throws -> IssuanceOutcome {
-=======
-	private func issueOfferedCredentialInternal(_ authorized: AuthorizedRequest, issuer: Issuer, credentialConfigurationIdentifier: CredentialConfigurationIdentifier, displayName: String?, claimSet: ClaimSet?) async throws -> (String, CNonce?) {
->>>>>>> ad36972f
+	private func issueOfferedCredentialInternal(_ authorized: AuthorizedRequest, issuer: Issuer, credentialConfigurationIdentifier: CredentialConfigurationIdentifier, displayName: String?, claimSet: ClaimSet?) async throws -> (Credential, CNonce?) {
 		
 		switch authorized {
 		case .noProofRequired:
@@ -376,14 +320,32 @@
 			return try await proofRequiredSubmissionUseCase(issuer: issuer, authorized: authorized, credentialConfigurationIdentifier: credentialConfigurationIdentifier, displayName: displayName, claimSet: claimSet)
 		}
 	}
-	
-	private func issueOfferedCredentialInternalValidated(_ authorized: AuthorizedRequest, offer: CredentialOffer, issuer: Issuer, credentialConfigurationIdentifier: CredentialConfigurationIdentifier, displayName: String?, claimSet: ClaimSet? = nil) async throws -> (String, CNonce?) {
+    
+    private func issueOfferedPendingCredentialInternal(_ authorized: AuthorizedRequest, issuer: Issuer, credentialConfigurationIdentifier: CredentialConfigurationIdentifier, displayName: String?, claimSet: ClaimSet?) async throws -> IssuanceOutcome {
+        
+        switch authorized {
+        case .noProofRequired:
+            return try await noProofRequiredPendingSubmissionUseCase(issuer: issuer, noProofRequiredState: authorized, credentialConfigurationIdentifier: credentialConfigurationIdentifier, displayName: displayName, claimSet: claimSet)
+        case .proofRequired:
+            return try await proofRequiredSubmissionUseCase(issuer: issuer, authorized: authorized, credentialConfigurationIdentifier: credentialConfigurationIdentifier, displayName: displayName, claimSet: claimSet)
+        }
+    }
+	
+	private func issueOfferedCredentialInternalValidated(_ authorized: AuthorizedRequest, offer: CredentialOffer, issuer: Issuer, credentialConfigurationIdentifier: CredentialConfigurationIdentifier, displayName: String?, claimSet: ClaimSet? = nil) async throws -> (Credential, CNonce?) {
 		let issuerMetadata = offer.credentialIssuerMetadata
 		guard issuerMetadata.credentialsSupported.keys.contains(where: { $0.value == credentialConfigurationIdentifier.value }) else {
 			throw WalletError(description: "Cannot find credential identifier \(credentialConfigurationIdentifier.value) in offer")
 		}
 		return try await issueOfferedCredentialInternal(authorized, issuer: issuer, credentialConfigurationIdentifier: credentialConfigurationIdentifier, displayName: displayName, claimSet: claimSet)
 	}
+    
+    private func issueOfferedPendingCredentialInternalValidated(_ authorized: AuthorizedRequest, offer: CredentialOffer, issuer: Issuer, credentialConfigurationIdentifier: CredentialConfigurationIdentifier, displayName: String?, claimSet: ClaimSet? = nil) async throws -> IssuanceOutcome {
+        let issuerMetadata = offer.credentialIssuerMetadata
+        guard issuerMetadata.credentialsSupported.keys.contains(where: { $0.value == credentialConfigurationIdentifier.value }) else {
+            throw WalletError(description: "Cannot find credential identifier \(credentialConfigurationIdentifier.value) in offer")
+        }
+        return try await issueOfferedPendingCredentialInternal(authorized, issuer: issuer, credentialConfigurationIdentifier: credentialConfigurationIdentifier, displayName: displayName, claimSet: claimSet)
+    }
 	
 	func getCredentialIdentifier(credentialsSupported: [CredentialConfigurationIdentifier: CredentialSupported], docType: String, format: DataFormat) throws -> CredentialConfiguration {
 		switch format {
@@ -394,11 +356,8 @@
 			}
 			logger.info("Currently supported cryptographic suites: \(msoMdocConf.credentialSigningAlgValuesSupported)")
 			//return (identifier: credential.key, scope: scope, docType: docType)
-<<<<<<< HEAD
-			let displayName = msoMdocConf.display.getName()
-			return CredentialConfiguration(identifier: credential.key, scope: scope, displayName: displayName, algValuesSupported: msoMdocConf.credentialSigningAlgValuesSupported)
-=======
-            return (identifier: credential.key, scope: scope, displayName: nil)
+            let displayName = msoMdocConf.display.getName()
+            return CredentialConfiguration(identifier: credential.key, scope: scope, displayName: displayName, algValuesSupported: msoMdocConf.credentialSigningAlgValuesSupported)
 		default:
 			throw WalletError(description: "Format \(format) not yet supported")
 		}
@@ -413,7 +372,6 @@
 			}
 			logger.info("Currently supported cryptographic suites: \(msoMdocConf.credentialSigningAlgValuesSupported)")
 			return (identifier: credential.key, scope: scope)
->>>>>>> ad36972f
 		default:
 			throw WalletError(description: "Format \(format) not yet supported")
 		}
@@ -454,25 +412,12 @@
 		throw WalletError(description: "Failed to get push authorization code request")
 	}
 	
-<<<<<<< HEAD
-	private func handleAuthorizationCode(issuer: Issuer, request: UnauthorizedRequest, authorizationCode: String) async throws -> AuthorizedRequest { 
-		let unAuthorized = await issuer.handleAuthorizationCode(parRequested: request, authorizationCode: .authorizationCode(authorizationCode: authorizationCode))
-		switch unAuthorized {
-		case .success(let request):
-			let authorizedRequest = await issuer.authorizeWithAuthorizationCode(authorizationCode: request)
-			if case let .success(authorized) = authorizedRequest, case let .noProofRequired(token, _, _, _) = authorized {
-				let at = token.accessToken;	logger.info("--> [AUTHORIZATION] Authorization code exchanged with access token : \(at)")
-				return authorized
-			}
-			throw WalletError(description: "Failed to get access token")
-		case .failure(let error):
-=======
     private func handleAuthorizationCode(nonce: String? = "",issuer: Issuer, request: UnauthorizedRequest, authorizationCode: String) async throws -> AuthorizedRequest {
 		let unAuthorized = await issuer.handleAuthorizationCode(parRequested: request, authorizationCode: .authorizationCode(authorizationCode: authorizationCode))
 		switch unAuthorized {
 		case .success(let request):
            
-            let authorizedRequest = await issuer.requestAccessToken(dpopNonce: nonce, authorizationCode: request)
+            let authorizedRequest = await issuer.authorizeWithAuthorizationCode(authorizationCode: request)
             print("Response 2 -------> \(authorizedRequest)")
             
             switch authorizedRequest {
@@ -483,14 +428,13 @@
                 throw WalletError(description: "Failed to request access token: \(failure.localizedDescription)")
             }
     	case .failure(let error):
->>>>>>> ad36972f
 			throw WalletError(description: error.localizedDescription)
 		}
 	}
 	
-    private func noProofRequiredSubmissionUseCase(issuer: Issuer, noProofRequiredState: AuthorizedRequest, credentialConfigurationIdentifier: CredentialConfigurationIdentifier, displayName: String?, claimSet: ClaimSet? = nil) async throws -> String {
+    private func noProofRequiredSubmissionUseCase(issuer: Issuer, noProofRequiredState: AuthorizedRequest, credentialConfigurationIdentifier: CredentialConfigurationIdentifier, displayName: String?, claimSet: ClaimSet? = nil) async throws -> Credential {
 		switch noProofRequiredState {
-        case .noProofRequired(_, _, _, _):
+        case .noProofRequired(let accessToken, let refreshToken, let credentialIdentifiers, let timeStamp):
 			let payload: IssuanceRequestPayload = .configurationBased(credentialConfigurationIdentifier: credentialConfigurationIdentifier,	claimSet: claimSet)
 			let responseEncryptionSpecProvider =  { @Sendable in Issuer.createResponseEncryptionSpec($0) }
 			let requestOutcome = try await issuer.request(noProofRequest: noProofRequiredState, requestPayload: payload, responseEncryptionSpecProvider: responseEncryptionSpecProvider)
@@ -501,16 +445,9 @@
 					if let result = response.credentialResponses.first {
 						switch result {
 						case .deferred(let transactionId):
-<<<<<<< HEAD
-							let deferredModel = await DeferredIssuanceModel(deferredCredentialEndpoint: issuer.issuerMetadata.deferredCredentialEndpoint!, accessToken: accessToken, refreshToken: refreshToken, transactionId: transactionId, displayName: displayName ?? "", timeStamp: timeStamp)
-							return .deferred(deferredModel)
-						case .issued(let format, let credential, _, _):
-							return try handleCredentialResponse(credential: credential, format: format, displayName: displayName)
-=======
                             return try await deferredCredentialUseCase(issuer: issuer, authorized: noProofRequiredState, transactionId: transactionId)
-                        case .issued(_, let credential, _):
+                        case .issued(_, let credential, _, _):
                             return credential
->>>>>>> ad36972f
 						}
 					} else {
 						throw WalletError(description: "No credential response results available")
@@ -526,60 +463,48 @@
 		default: throw WalletError(description: "Illegal noProofRequiredState case")
 		}
 	}
-<<<<<<< HEAD
-
-	private func handleCredentialResponse(credential: Credential, format: String?, displayName: String?) throws -> IssuanceOutcome {
-		logger.info("Credential issued with format \(format ?? "unknown")")
-		if case let .string(strBase64) = credential, let data = Data(base64URLEncoded: strBase64) {
-			return .issued(data, displayName)
-		} else if case let .json(json) = credential {
-			return .issued(try JSONEncoder().encode(json), displayName)
-		} else {
-			throw WalletError(description: "Invalid credential")
-		}
-	}
-	
-	private func proofRequiredSubmissionUseCase(issuer: Issuer, authorized: AuthorizedRequest, credentialConfigurationIdentifier: CredentialConfigurationIdentifier?, displayName: String?, claimSet: ClaimSet? = nil) async throws -> IssuanceOutcome {
-		guard case .proofRequired(let accessToken, let refreshToken, _, _, let timeStamp) = authorized else { throw WalletError(description: "Unexpected AuthorizedRequest case") }
-		guard let credentialConfigurationIdentifier else { throw WalletError(description: "Credential configuration identifier not found") }
-		let payload: IssuanceRequestPayload = .configurationBased(credentialConfigurationIdentifier: credentialConfigurationIdentifier, claimSet: claimSet)
-		let responseEncryptionSpecProvider = { @Sendable in Issuer.createResponseEncryptionSpec($0) }
-		let requestOutcome = try await issuer.request(proofRequest: authorized, bindingKeys: [bindingKey], requestPayload: payload, responseEncryptionSpecProvider: responseEncryptionSpecProvider)
-		switch requestOutcome {
-		case .success(let request):
-			switch request {
-			case .success(let response):
-				if let result = response.credentialResponses.first {
-					switch result {
-					case .deferred(let transactionId):
-						let deferredModel = await DeferredIssuanceModel(deferredCredentialEndpoint: issuer.issuerMetadata.deferredCredentialEndpoint!, accessToken: accessToken, refreshToken: refreshToken, transactionId: transactionId, displayName: displayName ?? "", timeStamp: timeStamp)
-						return .deferred(deferredModel)
-					case .issued(let format, let credential, _, _):
-						return try handleCredentialResponse(credential: credential, format: format, displayName: displayName)
-					}
-				} else {
-					throw WalletError(description: "No credential response results available")
-				}
-			case .invalidProof:
-				throw WalletError(description: "Although providing a proof with c_nonce the proof is still invalid")
-			case .failed(let error):
-				throw WalletError(description: error.localizedDescription)
-			}
-		case .failure(let error): throw WalletError(description: error.localizedDescription)
-		}
-	}
-	
-	func requestDeferredIssuance(deferredDoc: WalletStorage.Document) async throws -> IssuanceOutcome {
-=======
-    
-    private func proofRequiredSubmissionUseCase(issuer: Issuer, authorized: AuthorizedRequest, credentialConfigurationIdentifier: CredentialConfigurationIdentifier?, displayName: String?, claimSet: ClaimSet? = nil) async throws -> (String, CNonce?) {
+    
+    private func noProofRequiredPendingSubmissionUseCase(issuer: Issuer, noProofRequiredState: AuthorizedRequest, credentialConfigurationIdentifier: CredentialConfigurationIdentifier, displayName: String?, claimSet: ClaimSet? = nil) async throws -> IssuanceOutcome {
+        switch noProofRequiredState {
+        case .noProofRequired(let accessToken, let refreshToken, let credentialIdentifiers, let timeStamp):
+            let payload: IssuanceRequestPayload = .configurationBased(credentialConfigurationIdentifier: credentialConfigurationIdentifier,    claimSet: claimSet)
+            let responseEncryptionSpecProvider =  { @Sendable in Issuer.createResponseEncryptionSpec($0) }
+            let requestOutcome = try await issuer.request(noProofRequest: noProofRequiredState, requestPayload: payload, responseEncryptionSpecProvider: responseEncryptionSpecProvider)
+            switch requestOutcome {
+            case .success(let request):
+                switch request {
+                case .success(let response):
+                    if let result = response.credentialResponses.first {
+                        switch result {
+                        case .deferred(let transactionId):
+                            let deferredModel = await DeferredIssuanceModel(deferredCredentialEndpoint: issuer.issuerMetadata.deferredCredentialEndpoint!, accessToken: accessToken, refreshToken: refreshToken, transactionId: transactionId, displayName: displayName ?? "", timeStamp: timeStamp)
+                            return .deferred(deferredModel)
+                        case .issued(let format, let credential, _, _):
+                            return try handleCredentialResponse(credential: credential, format: format, displayName: displayName)
+                        }
+                    } else {
+                        throw WalletError(description: "No credential response results available")
+                    }
+                case .invalidProof(let cNonce, _):
+                    return try await proofRequiredSubmissionUseCase(issuer: issuer, authorized: noProofRequiredState.handleInvalidProof(cNonce: cNonce), credentialConfigurationIdentifier: credentialConfigurationIdentifier, displayName: displayName)
+                case .failed(error: let error):
+                    throw WalletError(description: error.localizedDescription)
+                }
+            case .failure(let error):
+                throw WalletError(description: error.localizedDescription)
+            }
+        default: throw WalletError(description: "Illegal noProofRequiredState case")
+        }
+    }
+    
+    private func proofRequiredSubmissionUseCase(issuer: Issuer, authorized: AuthorizedRequest, credentialConfigurationIdentifier: CredentialConfigurationIdentifier?, displayName: String?, claimSet: ClaimSet? = nil) async throws -> (Credential, CNonce?) {
 
         guard let credentialConfigurationIdentifier else {
             throw WalletError(description: "Credential configuration identifier not found")
         }
         let payload: IssuanceRequestPayload = .configurationBased(credentialConfigurationIdentifier: credentialConfigurationIdentifier, claimSet: claimSet)
         let responseEncryptionSpecProvider = { Issuer.createResponseEncryptionSpec($0) }
-        let requestOutcome = try await issuer.requestSingle(proofRequest: authorized, bindingKey: bindingKey, requestPayload: payload, responseEncryptionSpecProvider: responseEncryptionSpecProvider)
+        let requestOutcome = try await issuer.request(proofRequest: authorized, bindingKeys: [bindingKey], requestPayload: payload, responseEncryptionSpecProvider: responseEncryptionSpecProvider)
         
         switch requestOutcome {
         case .success(let request):
@@ -590,7 +515,7 @@
                     case .deferred(let transactionId):
                         let deferred = try await deferredCredentialUseCase(issuer: issuer, authorized: authorized, transactionId: transactionId)
                         return (deferred, response.cNonce)
-                    case .issued(_, let credential, _):
+                    case .issued(let format, let credential, _, _):
                         return (credential, response.cNonce)
                     }
                 } else {
@@ -606,65 +531,44 @@
         }
     }
 	
-	func requestDeferredIssuance(deferredDoc: WalletStorage.Document) async throws -> String {
->>>>>>> ad36972f
-		let model = try JSONDecoder().decode(DeferredIssuanceModel.self, from: deferredDoc.data)
-		let issuer = try getIssuerForDeferred(data: model)
-		let authorized: AuthorizedRequest = .noProofRequired(accessToken: model.accessToken, refreshToken: model.refreshToken, credentialIdentifiers: nil, timeStamp: model.timeStamp)
-		return try await deferredCredentialUseCase(issuer: issuer, authorized: authorized, transactionId: model.transactionId)
-	}
-	
-	func resumePendingIssuance(pendingDoc: WalletStorage.Document, webUrl: URL?) async throws -> (String, CNonce?) {
-		let model = try JSONDecoder().decode(PendingIssuanceModel.self, from: pendingDoc.data)
-		guard case .presentation_request_url(_) = model.pendingReason else { throw WalletError(description: "Unknown pending reason: \(model.pendingReason)") }
-		guard let webUrl else { throw WalletError(description: "Web URL not specified") }
-		let asWeb = try await loginUserAndGetAuthCode(getAuthorizationCodeUrl: webUrl)
-		guard case .code(let authorizationCode) = asWeb else { throw WalletError(description: "Pending issuance not authorized") }
-		guard let offer = Self.metadataCache[model.metadataKey] else { throw WalletError(description: "Pending issuance cannot be completed") }
-		let issuer = try getIssuer(offer: offer)
-		logger.info("Starting issuing with identifer \(model.identifier.value)")
-		let pkceVerifier = try PKCEVerifier(codeVerifier: model.pckeCodeVerifier, codeVerifierMethod: model.pckeCodeVerifierMethod)
-		let authorized = try await issuer.authorizeWithAuthorizationCode(authorizationCode: .authorizationCode(AuthorizationCodeRetrieved(credentials: [.init(value: model.identifier.value)], authorizationCode: IssuanceAuthorization(authorizationCode: authorizationCode), pkceVerifier: pkceVerifier, configurationIds: [model.identifier]))).get()
-		try await initSecurityKeys(algSupported: Set(model.algValuesSupported))
-		let res = try await issueOfferedCredentialInternalValidated(authorized, offer: offer, issuer: issuer, credentialConfigurationIdentifier: model.identifier, displayName: model.displayName, claimSet: nil)
-		Self.metadataCache.removeValue(forKey: model.metadataKey)
-		return res
-	}
-	
-<<<<<<< HEAD
-	private func deferredCredentialUseCase(issuer: Issuer, authorized: AuthorizedRequest, transactionId: TransactionId, displayName: String) async throws -> IssuanceOutcome {
-		logger.info("--> [ISSUANCE] Got a deferred issuance response from server with transaction_id \(transactionId.value). Retrying issuance...")
-		let deferredRequestResponse = try await issuer.requestDeferredIssuance(proofRequest: authorized, transactionId: transactionId)
-		switch deferredRequestResponse {
-		case .success(let response):
-			switch response {
-			case .issued(let credential):
-				return try handleCredentialResponse(credential: credential, format: nil, displayName: displayName)
-			case .issuancePending(let transactionId):
-				logger.info("Credential not ready yet. Try after \(transactionId.interval ?? 0)")
-				let deferredModel = switch authorized {
-				case .noProofRequired(let accessToken, let refreshToken, _, let timeStamp):
-					await DeferredIssuanceModel(deferredCredentialEndpoint: issuer.issuerMetadata.deferredCredentialEndpoint!, accessToken: accessToken, refreshToken: refreshToken, transactionId: transactionId, displayName: displayName, timeStamp: timeStamp)
-				case .proofRequired(let accessToken, let refreshToken, _, _, let timeStamp):
-					await DeferredIssuanceModel(deferredCredentialEndpoint: issuer.issuerMetadata.deferredCredentialEndpoint!, accessToken: accessToken, refreshToken: refreshToken, transactionId: transactionId, displayName: displayName, timeStamp: timeStamp)
-				}
-				return .deferred(deferredModel)
-			case .errored(_, let errorDescription):
-				throw WalletError(description: "\(errorDescription ?? "Something went wrong with your deferred request response")")
-			}
-		case .failure(let error):
-			throw WalletError(description: error.localizedDescription)
-		}
-	}
-=======
-    private func deferredCredentialUseCase(issuer: Issuer, authorized: AuthorizedRequest, transactionId: TransactionId) async throws -> String {
+//	func requestDeferredIssuance(deferredDoc: WalletStorage.Document) async throws -> Credential {
+//		let model = try JSONDecoder().decode(DeferredIssuanceModel.self, from: deferredDoc.data)
+//		let issuer = try getIssuerForDeferred(data: model)
+//        let authorized: AuthorizedRequest = .noProofRequired(accessToken: model.accessToken, refreshToken: model.refreshToken, credentialIdentifiers: nil, timeStamp: model.timeStamp, dPopNonce: nil)
+//		return try await deferredCredentialUseCase(issuer: issuer, authorized: authorized, transactionId: model.transactionId)
+//	}
+    func requestDeferredIssuance(deferredDoc: WalletStorage.Document) async throws -> IssuanceOutcome {
+        let model = try JSONDecoder().decode(DeferredIssuanceModel.self, from: deferredDoc.data)
+        let issuer = try getIssuerForDeferred(data: model)
+        let authorized: AuthorizedRequest = .noProofRequired(accessToken: model.accessToken, refreshToken: model.refreshToken, credentialIdentifiers: nil, timeStamp: model.timeStamp)
+        return try await deferredCredentialUseCase1(issuer: issuer, authorized: authorized, transactionId: model.transactionId, displayName: model.displayName)
+    }
+	
+    func resumePendingIssuance(pendingDoc: WalletStorage.Document, webUrl: URL?) async throws -> IssuanceOutcome {
+        let model = try JSONDecoder().decode(PendingIssuanceModel.self, from: pendingDoc.data)
+        guard case .presentation_request_url(_) = model.pendingReason else { throw WalletError(description: "Unknown pending reason: \(model.pendingReason)") }
+        guard let webUrl else { throw WalletError(description: "Web URL not specified") }
+        let asWeb = try await loginUserAndGetAuthCode(getAuthorizationCodeUrl: webUrl)
+        guard case .code(let authorizationCode) = asWeb else { throw WalletError(description: "Pending issuance not authorized") }
+        guard let offer = Self.metadataCache[model.metadataKey] else { throw WalletError(description: "Pending issuance cannot be completed") }
+        let issuer = try getIssuer(offer: offer)
+        logger.info("Starting issuing with identifer \(model.identifier.value)")
+        let pkceVerifier = try PKCEVerifier(codeVerifier: model.pckeCodeVerifier, codeVerifierMethod: model.pckeCodeVerifierMethod)
+        let authorized = try await issuer.authorizeWithAuthorizationCode(authorizationCode: .authorizationCode(AuthorizationCodeRetrieved(credentials: [.init(value: model.identifier.value)], authorizationCode: IssuanceAuthorization(authorizationCode: authorizationCode), pkceVerifier: pkceVerifier, configurationIds: [model.identifier]))).get()
+        try await initSecurityKeys(algSupported: Set(model.algValuesSupported))
+        let res = try await issueOfferedPendingCredentialInternalValidated(authorized, offer: offer, issuer: issuer, credentialConfigurationIdentifier: model.identifier, displayName: model.displayName, claimSet: nil)
+        Self.metadataCache.removeValue(forKey: model.metadataKey)
+        return res
+    }
+	
+    private func deferredCredentialUseCase(issuer: Issuer, authorized: AuthorizedRequest, transactionId: TransactionId) async throws -> Credential {
         logger.info("--> [ISSUANCE] Got a deferred issuance response from server with transaction_id \(transactionId.value). Retrying issuance...")
-        let deferredRequestResponse = try await issuer.requestDeferredIssuance(proofRequest: authorized, transactionId: transactionId, dpopNonce: authorized.dpopNonce)
+        let deferredRequestResponse = try await issuer.requestDeferredIssuance(proofRequest: authorized, transactionId: transactionId)
         
         switch deferredRequestResponse {
         case .success(let response):
             switch response {
-            case .issued(_, let credential):
+            case .issued(let credential):
                 return credential
             case .issuancePending(let transactionId):
                 throw WalletError(description: "Credential not ready yet. Try after \(transactionId.interval ?? 0)")
@@ -675,7 +579,32 @@
             throw WalletError(description: error.localizedDescription)
         }
     }
->>>>>>> ad36972f
+    
+    private func deferredCredentialUseCase1(issuer: Issuer, authorized: AuthorizedRequest, transactionId: TransactionId, displayName: String) async throws -> IssuanceOutcome {
+        logger.info("--> [ISSUANCE] Got a deferred issuance response from server with transaction_id \(transactionId.value). Retrying issuance...")
+        let deferredRequestResponse = try await issuer.requestDeferredIssuance(proofRequest: authorized, transactionId: transactionId)
+        switch deferredRequestResponse {
+        case .success(let response):
+            switch response {
+            case .issued(let credential):
+                return try handleCredentialResponse(credential: credential, format: nil, displayName: displayName)
+            case .issuancePending(let transactionId):
+                logger.info("Credential not ready yet. Try after \(transactionId.interval ?? 0)")
+                
+                let deferredModel = switch authorized {
+                case .noProofRequired(let accessToken, let refreshToken, _, let timeStamp):
+                    await DeferredIssuanceModel(deferredCredentialEndpoint: issuer.issuerMetadata.deferredCredentialEndpoint!, accessToken: accessToken, refreshToken: refreshToken, transactionId: transactionId, displayName: displayName, timeStamp: timeStamp)
+                case .proofRequired(accessToken: let accessToken, refreshToken: let refreshToken, cNonce: _, credentialIdentifiers: _, timeStamp: let timeStamp):
+                    await DeferredIssuanceModel(deferredCredentialEndpoint: issuer.issuerMetadata.deferredCredentialEndpoint!, accessToken: accessToken, refreshToken: refreshToken, transactionId: transactionId, displayName: displayName, timeStamp: timeStamp)
+                }
+                return .deferred(deferredModel)
+            case .errored(_, let errorDescription):
+                throw WalletError(description: "\(errorDescription ?? "Something went wrong with your deferred request response")")
+            }
+        case .failure(let error):
+            throw WalletError(description: error.localizedDescription)
+        }
+    }
 	
 	@MainActor
 	private func loginUserAndGetAuthCode(getAuthorizationCodeUrl: URL) async throws -> AsWebOutcome {
@@ -726,38 +655,44 @@
     
     public func getCredentials(dpopNonce: String, code: String, claimSet: ClaimSet? = nil) async throws -> (Data?) {
         do {
-            try initSecurityKeys(usedSecureEnclave ?? true)
+            // FIXME: Check following comment
+            // try initSecurityKeys(usedSecureEnclave ?? true)
+            
             if let key = OpenId4VCIService.metadataCache.keys.first,
                 let credential = OpenId4VCIService.metadataCache[key],
                 let unauthorizedRequest = OpenId4VCIService.parReqCache {
-                if let issuer = try getIssuerWithDpopConstructor(offer: credential) {
+                let issuer = try getIssuer(offer: credential)
                     let authorized = try await handleAuthorizationCode(nonce: dpopNonce, issuer: issuer, request: unauthorizedRequest, authorizationCode: code)
                     
                     if let credentialConfigurationIdentifiers = credential.credentialConfigurationIdentifiers.first {
                         do {
                             let (cbor, _) = try await issueOfferedCredentialInternal(authorized, issuer: issuer, credentialConfigurationIdentifier: credentialConfigurationIdentifiers, displayName: nil, claimSet: claimSet)
-
-                            guard let mdocData = Data(base64URLEncoded:  cbor) else {
+                            
+                            switch cbor {
+                            case .string(let credentialString):
+                                guard let mdocData = Data(base64URLEncoded: credentialString) else {
+                                    throw OpenId4VCIError.dataNotValid
+                                }
+                               return mdocData
+                            case .json(_):
                                 throw OpenId4VCIError.dataNotValid
                             }
-                           return mdocData
+                        } /*catch PostError.useDpopNonce(let newCNonce) {
+                            //TODO: As per doc above return error and then following should be called but we are not getting error and it is succeeding with credential, need to evaluate following.
+//                            var updatedAuthorized = authorized
                             
-                        } catch PostError.useDpopNonce(let newCNonce) {
-                            //TODO: As per doc above return error and then following should be called but we are not getting error and it is succeeding with credential, need to evaluate following.
-                            var updatedAuthorized = authorized
-                            
-                            if let cnonce = CNonce(value: newCNonce, expiresInSeconds: nil) {
-                                updatedAuthorized.updateCNonce(cnonce)
-                                let (_, _) = try await issueOfferedCredentialInternal(updatedAuthorized,
-                                                                                     issuer: issuer,
-                                                                                          credentialConfigurationIdentifier: credentialConfigurationIdentifiers, displayName: nil,
-                                                                                          claimSet: nil)
-                            }
-                        } catch {
+//                            if let cnonce = CNonce(value: newCNonce.value, expiresInSeconds: nil) {
+//                                // FIXME: Check following comment
+////                                updatedAuthorized.updateCNonce(cnonce)
+//                                let (_, _) = try await issueOfferedCredentialInternal(updatedAuthorized,
+//                                                                                     issuer: issuer,
+//                                                                                          credentialConfigurationIdentifier: credentialConfigurationIdentifiers, displayName: nil,
+//                                                                                          claimSet: nil)
+//                            }
+                        }*/ catch {
                             throw WalletError(description: "Invalid issuer metadata")
                         }
                     }
-                }
             }
         } catch  {
             throw WalletError(description: "Invalid issuer metadata")
