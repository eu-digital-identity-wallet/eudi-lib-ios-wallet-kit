--- conflicted
+++ resolved
@@ -1,561 +1,556 @@
-/*
- * Copyright (c) 2023 European Commission
- *
- * Licensed under the Apache License, Version 2.0 (the "License");
- * you may not use this file except in compliance with the License.
- * You may obtain a copy of the License at
- *
- *     http://www.apache.org/licenses/LICENSE-2.0
- *
- * Unless required by applicable law or agreed to in writing, software
- * distributed under the License is distributed on an "AS IS" BASIS,
- * WITHOUT WARRANTIES OR CONDITIONS OF ANY KIND, either express or implied.
- * See the License for the specific language governing permissions and
- * limitations under the License.
- */
-
-import Foundation
-import OpenID4VCI
-import JOSESwift
-import MdocDataModel18013
-import AuthenticationServices
-import Logging
-import CryptoKit
-import Security
-import WalletStorage
-import SwiftCBOR
-import JOSESwift
-
-public final class OpenId4VCIService: NSObject, @unchecked Sendable, ASWebAuthenticationPresentationContextProviding {
-	var issueReq: IssueRequest
-	let credentialIssuerURL: String
-	let uiCulture: String?
-	let logger: Logger
-	let config: OpenId4VCIConfiguration
-	static var credentialOfferCache = [String: CredentialOffer]()
-	static var issuerMetadataCache = [String: (CredentialIssuerId, CredentialIssuerMetadata)]()
-	var networking: Networking
-	var authRequested: AuthorizationRequested?
-	var keyBatchSize: Int { issueReq.credentialOptions.batchSize }
-	let cacheIssuerMetadata: Bool
-
-	init(issueRequest: IssueRequest, credentialIssuerURL: String, uiCulture: String?, config: OpenId4VCIConfiguration, cacheIssuerMetadata: Bool, networking: Networking) {
-		self.issueReq = issueRequest
-		self.credentialIssuerURL = credentialIssuerURL
-		self.uiCulture = uiCulture
-		self.networking = networking
-		self.cacheIssuerMetadata = cacheIssuerMetadata
-		logger = Logger(label: "OpenId4VCI")
-		self.config = config
-	}
-
-	// create batch keys and return the binding keys and the `CoseKey` public keys in cbor format
-	func initSecurityKeys(algSupported: Set<String>) async throws -> ([BindingKey], [Data]) {
-		// Convert credential issuer supported algorithms to JWSAlgorithm types
-		let algTypes = algSupported.compactMap { JWSAlgorithm.AlgorithmType(rawValue: $0) }
-		guard !algTypes.isEmpty else {
-			throw PresentationSession.makeError(str: "No valid signing algorithms found in credential metadata: \(algSupported)")
-		}
-		// Find a compatible signing algorithm that both the secure area and credential issuer support
-		let selectedAlgorithm = try findCompatibleSigningAlgorithm(algSupported: algTypes)
-		let publicCoseKeys = try await issueReq.createKeyBatch()
-		let unlockData = try await issueReq.secureArea.unlockKey(id: issueReq.id)
-		let bindingKeys = try publicCoseKeys.enumerated().map { try createBindingKey($0.element, secureAreaSigningAlg: selectedAlgorithm, unlockData: unlockData, index: $0.offset) }
-		return (bindingKeys, publicCoseKeys.map { Data($0.toCBOR(options: CBOROptions()).encode()) })
-	}
-
-	func createBindingKey(_ publicCoseKey: CoseKey, secureAreaSigningAlg: MdocDataModel18013.SigningAlgorithm, unlockData: Data?, index: Int) throws -> BindingKey {
-		let publicKey: SecKey = try publicCoseKey.toSecKey()
-		guard let algType = Self.mapToJWSAlgorithmType(secureAreaSigningAlg) else {
-			throw PresentationSession.makeError(str: "Unsupported secure area signing algorithm: \(secureAreaSigningAlg)")
-		}
-		let publicKeyJWK = try ECPublicKey(publicKey: publicKey, additionalParameters: ["alg": JWSAlgorithm(algType).name, "use": "sig", "kid": UUID().uuidString])
-		let signer = try SecureAreaSigner(secureArea: issueReq.secureArea, id: issueReq.id, index: index, ecAlgorithm: secureAreaSigningAlg, unlockData: unlockData)
-		let bindingKey: BindingKey = .jwk(algorithm: JWSAlgorithm(algType), jwk: publicKeyJWK, privateKey: .custom(signer), issuer: config.client.id)
-		return bindingKey
-	}
-
-	func createKeyBatch() async throws {
-		_ = try await issueReq.createKeyBatch()
-	}
-
-	static func clearCachedOfferMetadata(offerUri: String? = nil) {
-		if let offerUri { Self.credentialOfferCache.removeValue(forKey: offerUri) }
-		else { Self.credentialOfferCache.removeAll() }
-	}
-
-	/// Clear the issuer metadata cache
-	static func clearIssuerMetadataCache() {
-		Self.issuerMetadataCache.removeAll()
-	}
-	/// Issue a document with the given `DocTypeIdentifier` using OpenId4Vci protocol
-	/// - Parameters:
-	///   - docTypeIdentifier: the document type identifier specifying the type of document to be issued
-	///   - promptMessage: optional message to prompt the user during issuance
-	/// - Returns: The data of the document
-	func issueDocument(docTypeIdentifier: DocTypeIdentifier, promptMessage: String? = nil) async throws -> (IssuanceOutcome, DocDataFormat) {
-		logger.log(level: .info, "Issuing document with identifier: \(docTypeIdentifier.value)")
-		let res = try await issueByDocType(docTypeIdentifier, promptMessage: promptMessage)
-		return res
-	}
-
-	/// Resolve issue offer and return available document metadata
-	/// - Parameters:
-	///   - uriOffer: Uri of the offer (from a QR or a deep link)
-	///   - format: format of the exchanged data
-	/// - Returns: The data of the document
-	public func resolveOfferDocTypes(uriOffer: String, offer: CredentialOffer) async throws -> OfferedIssuanceModel {
-		let code: Grants.PreAuthorizedCode? = switch offer.grants {	case .preAuthorizedCode(let preAuthorizedCode): preAuthorizedCode; case .both(_, let preAuthorizedCode): preAuthorizedCode; case .authorizationCode(_), .none: nil	}
-		Self.credentialOfferCache[uriOffer] = offer
-		let credentialInfo = try getCredentialOfferedModels(credentialsSupported: offer.credentialIssuerMetadata.credentialsSupported.filter { offer.credentialConfigurationIdentifiers.contains($0.key) }, batchCredentialIssuance: offer.credentialIssuerMetadata.batchCredentialIssuance)
-		let issuerName = offer.credentialIssuerMetadata.display.map(\.displayMetadata).getName(uiCulture) ?? offer.credentialIssuerIdentifier.url.host ?? offer.credentialIssuerIdentifier.url.absoluteString.replacingOccurrences(of: "https://", with: "")
-		let issuerLogoUrl = offer.credentialIssuerMetadata.display.map(\.displayMetadata).getLogo(uiCulture)?.uri?.absoluteString
-		return OfferedIssuanceModel(issuerName: issuerName, issuerLogoUrl: issuerLogoUrl, docModels: credentialInfo.map(\.offered), txCodeSpec:  code?.txCode)
-	}
-
-	func getDefaultCredentialOptions(batchCredentialIssuance: BatchCredentialIssuance?) -> CredentialOptions {
-		let batchCredentialIssuanceSize = if let batchCredentialIssuance { batchCredentialIssuance.batchSize } else { 1 }
-		return CredentialOptions(credentialPolicy: .rotateUse, batchSize: batchCredentialIssuanceSize)
-	}
-
-	func getMetadataDefaultCredentialOptions(_ docTypeIdentifier: DocTypeIdentifier) async throws -> CredentialOptions {
-		let (_, metaData) = try await getIssuerMetadata()
-		return CredentialOptions(credentialPolicy: .rotateUse, batchSize: metaData.batchCredentialIssuance?.batchSize ?? 1)
-	}
-
-<<<<<<< HEAD
-	func getIssuer(offer: CredentialOffer) async throws -> Issuer {
-		try Issuer(authorizationServerMetadata: offer.authorizationServerMetadata, issuerMetadata: offer.credentialIssuerMetadata, config: config.toOpenId4VCIConfig(), parPoster: Poster(session: networking), tokenPoster: Poster(session: networking), requesterPoster: Poster(session: networking), deferredRequesterPoster: Poster(session: networking), notificationPoster: Poster(session: networking), noncePoster: Poster(session: networking), dpopConstructor: try await config.makeDPoPConstructor(keyId: issueReq.dpopKeyId, algorithms: offer.authorizationServerMetadata.dpopSigningAlgValuesSupported))
-=======
-	func getIssuer(offer: CredentialOffer) throws -> Issuer {
-		var dpopConstructor: DPoPConstructorType? = nil
-		if config.useDpopIfSupported {
-			dpopConstructor = try OpenId4VCIConfiguration.makeDPoPConstructor(algorithms: offer.authorizationServerMetadata.dpopSigningAlgValuesSupported)
-		}
-		return try Issuer(authorizationServerMetadata: offer.authorizationServerMetadata, issuerMetadata: offer.credentialIssuerMetadata, config: config, parPoster: Poster(session: networking), tokenPoster: Poster(session: networking), requesterPoster: Poster(session: networking), deferredRequesterPoster: Poster(session: networking), notificationPoster: Poster(session: networking), noncePoster: Poster(session: networking), dpopConstructor: dpopConstructor)
-
->>>>>>> 079a1cf1
-	}
-
-	func getIssuerForDeferred(data: DeferredIssuanceModel) throws -> Issuer {
-		try Issuer.createDeferredIssuer(deferredCredentialEndpoint: data.deferredCredentialEndpoint, deferredRequesterPoster: Poster(session: networking), config: config.toOpenId4VCIConfig())
-	}
-
-	func authorizeOffer(offerUri: String, docTypeModels: [OfferedDocModel], txCodeValue: String?) async throws -> (AuthorizeRequestOutcome, Issuer, [CredentialConfiguration]) {
-		guard let offer = Self.credentialOfferCache[offerUri] else {
-			throw PresentationSession.makeError(str: "offerUri \(offerUri) not resolved. resolveOfferDocTypes must be called first")
-		}
-		let credentialInfos = docTypeModels.compactMap { try? getCredentialConfiguration(credentialIssuerIdentifier: offer.credentialIssuerIdentifier.url.absoluteString.replacingOccurrences(of: "https://", with: ""), issuerDisplay: offer.credentialIssuerMetadata.display, credentialsSupported: offer.credentialIssuerMetadata.credentialsSupported, identifier: $0.credentialConfigurationIdentifier, docType: $0.vct, vct: $0.vct, batchCredentialIssuance: offer.credentialIssuerMetadata.batchCredentialIssuance) }
-		guard credentialInfos.count > 0, credentialInfos.count == docTypeModels.count else {
-			throw PresentationSession.makeError(str: "Missing Credential identifiers - expected: \(docTypeModels.count), found: \(credentialInfos.count)")
-		}
-		let code: Grants.PreAuthorizedCode? = switch offer.grants {	case .preAuthorizedCode(let preAuthorizedCode): preAuthorizedCode; case .both(_, let preAuthorizedCode): preAuthorizedCode; case .authorizationCode(_), .none: nil	}
-		let txCodeSpec: TxCode? = code?.txCode
-		let preAuthorizedCode: String? = code?.preAuthorizedCode
-		let issuer = try await getIssuer(offer: offer)
-		if preAuthorizedCode != nil && txCodeSpec != nil && txCodeValue == nil {
-			throw PresentationSession.makeError(str: "A transaction code is required for this offer")
-		}
-		let authorizedOutcome = if let preAuthorizedCode, let authCode = try? IssuanceAuthorization(preAuthorizationCode: preAuthorizedCode, txCode: txCodeSpec) { AuthorizeRequestOutcome.authorized(try await issuer.authorizeWithPreAuthorizationCode(credentialOffer: offer, authorizationCode: authCode, client: config.client, transactionCode: txCodeValue).get()) } else { try await authorizeRequestWithAuthCodeUseCase(issuer: issuer, offer: offer) }
-		return (authorizedOutcome, issuer, credentialInfos)
-	}
-
-	func issueDocumentByOfferUrl(issuer: Issuer, offer: CredentialOffer, authorizedOutcome: AuthorizeRequestOutcome, configuration: CredentialConfiguration, bindingKeys: [BindingKey], publicKeys: [Data], promptMessage: String? = nil) async throws -> IssuanceOutcome? {
-		if case .presentation_request(let url) = authorizedOutcome, let authRequested {
-			logger.info("Dynamic issuance request with url: \(url)")
-			let uuid = UUID().uuidString
-			Self.credentialOfferCache[uuid] = offer
-			return .pending(PendingIssuanceModel(pendingReason: .presentation_request_url(url.absoluteString), configuration: configuration, metadataKey: uuid, pckeCodeVerifier: authRequested.pkceVerifier.codeVerifier, pckeCodeVerifierMethod: authRequested.pkceVerifier.codeVerifierMethod ))
-		}
-		guard case .authorized(let authorized) = authorizedOutcome else {
-			throw PresentationSession.makeError(str: "Invalid authorized request outcome")
-		}
-		do {
-			let id = configuration.configurationIdentifier.value; let sc = configuration.scope; let dn = configuration.display.getName(uiCulture) ?? ""
-			logger.info("Starting issuing with identifer \(id), scope \(sc ?? ""), displayName: \(dn)")
-			//let issuer = try getIssuer(offer: offer)
-			let res = try await submissionUseCase(authorized, issuer: issuer, configuration: configuration, bindingKeys: bindingKeys, publicKeys: publicKeys)
-			// logger.info("Credential str:\n\(str)")
-			return res
-		} catch {
-			// logger.error("Failed to issue document with scope \(ci.scope)")
-			logger.info("Exception: \(error)")
-			return nil
-		}
-	}
-
-	func makeMetadataResolver() -> CredentialIssuerMetadataResolver {
-	 CredentialIssuerMetadataResolver(fetcher: MetadataFetcher(rawFetcher: RawDataFetcher(session: networking), processor: MetadataProcessor()))
-	}
-
-	func getIssuerMetadata() async throws -> (CredentialIssuerId, CredentialIssuerMetadata) {
-		// Check cache first
-		if cacheIssuerMetadata, let cachedResult = Self.issuerMetadataCache[credentialIssuerURL] {
-			return cachedResult
-		}
-		let credentialIssuerIdentifier = try CredentialIssuerId(credentialIssuerURL)
-		let issuerMetadata = try await makeMetadataResolver().resolve(source: .credentialIssuer(credentialIssuerIdentifier), policy: .ignoreSigned)
-		switch issuerMetadata {
-		case .success(let metaData):
-			let result = (credentialIssuerIdentifier, metaData)
-			if cacheIssuerMetadata { Self.issuerMetadataCache[credentialIssuerURL] = result }
-			return result
-		case .failure(let error):
-			throw PresentationSession.makeError(str: "Failed to resolve issuer metadata: \(error.localizedDescription)")
-		}
-	}
-
-	func issueByDocType(_ docTypeIdentifier: DocTypeIdentifier, promptMessage: String? = nil) async throws -> (IssuanceOutcome, DocDataFormat) {
-		let (credentialIssuerIdentifier, metaData) = try await getIssuerMetadata()
-		if let authorizationServer = metaData.authorizationServers?.first {
-			let authServerMetadata = await AuthorizationServerMetadataResolver(oidcFetcher: Fetcher<OIDCProviderMetadata>(session: networking), oauthFetcher: Fetcher<AuthorizationServerMetadata>(session: networking)).resolve(url: authorizationServer)
-			let configuration = try getCredentialConfiguration(credentialIssuerIdentifier: credentialIssuerIdentifier.url.absoluteString.replacingOccurrences(of: "https://", with: ""), issuerDisplay: metaData.display, credentialsSupported: metaData.credentialsSupported, identifier: docTypeIdentifier.configurationIdentifier, docType: docTypeIdentifier.docType, vct: docTypeIdentifier.vct, batchCredentialIssuance: metaData.batchCredentialIssuance)
-			let (bindingKeys, publicKeys) = try await initSecurityKeys(algSupported: Set(configuration.credentialSigningAlgValuesSupported))
-			let offer = try CredentialOffer(credentialIssuerIdentifier: credentialIssuerIdentifier, credentialIssuerMetadata: metaData, credentialConfigurationIdentifiers: [configuration.configurationIdentifier], grants: nil, authorizationServerMetadata: try authServerMetadata.get())
-			// Authorize with auth code flow
-			let issuer = try await getIssuer(offer: offer)
-			let authorizedOutcome = try await authorizeRequestWithAuthCodeUseCase(issuer: issuer, offer: offer)
-			if case .presentation_request(let url) = authorizedOutcome, let authRequested {
-				logger.info("Dynamic issuance request with url: \(url)")
-				let uuid = UUID().uuidString
-				Self.credentialOfferCache[uuid] = offer
-				let outcome = IssuanceOutcome.pending(PendingIssuanceModel(pendingReason: .presentation_request_url(url.absoluteString), configuration: configuration, metadataKey: uuid, pckeCodeVerifier: authRequested.pkceVerifier.codeVerifier, pckeCodeVerifierMethod: authRequested.pkceVerifier.codeVerifierMethod ))
-				return (outcome, configuration.format)
-			}
-			guard case .authorized(let authorized) = authorizedOutcome else {
-				throw PresentationSession.makeError(str: "Invalid authorized request outcome")
-			}
-			let outcome = try await submissionUseCase(authorized, issuer: issuer, configuration: configuration, bindingKeys: bindingKeys, publicKeys: publicKeys)
-			return (outcome, configuration.format)
-		} else {
-			throw PresentationSession.makeError(str: "Invalid authorization server - no authorization server found")
-		}
-	}
-
-	func getCredentialConfiguration(credentialIssuerIdentifier: String, issuerDisplay: [Display], credentialsSupported: [CredentialConfigurationIdentifier: CredentialSupported], identifier: String?, docType: String?, vct: String?, batchCredentialIssuance: BatchCredentialIssuance?) throws -> CredentialConfiguration {
-			if let credential = credentialsSupported.first(where: { if case .msoMdoc(let msoMdocCred) = $0.value, msoMdocCred.docType == docType || docType == nil, $0.key.value == identifier || identifier == nil { true } else { false } }), case let .msoMdoc(msoMdocConf) = credential.value, let scope = msoMdocConf.scope {
-			logger.info("msoMdoc with scope \(scope), cryptographic suites: \(msoMdocConf.credentialSigningAlgValuesSupported)")
-			return CredentialConfiguration(configurationIdentifier: credential.key, credentialIssuerIdentifier: credentialIssuerIdentifier, docType: msoMdocConf.docType, vct: nil, scope: scope, credentialSigningAlgValuesSupported: msoMdocConf.proofTypesSupported?["jwt"]?.algorithms ?? [], issuerDisplay: issuerDisplay.map(\.displayMetadata), display: msoMdocConf.credentialMetadata?.display.map(\.displayMetadata) ?? [], claims: msoMdocConf.credentialMetadata?.claims ?? [], format: .cbor, defaultCredentialOptions: getDefaultCredentialOptions(batchCredentialIssuance: batchCredentialIssuance))
-		} else if let credential =  credentialsSupported.first(where: { if case .sdJwtVc(let sdJwtVc) = $0.value, sdJwtVc.vct == vct || vct == nil, $0.key.value == identifier || identifier == nil { true } else { false } }), case let .sdJwtVc(sdJwtVc) = credential.value, let scope = sdJwtVc.scope {
-			logger.info("sdJwtVc with scope \(scope), cryptographic suites: \(sdJwtVc.credentialSigningAlgValuesSupported)")
-			return CredentialConfiguration(configurationIdentifier: credential.key, credentialIssuerIdentifier: credentialIssuerIdentifier, docType: nil, vct: sdJwtVc.vct, scope: scope, credentialSigningAlgValuesSupported: sdJwtVc.proofTypesSupported?["jwt"]?.algorithms ?? [], issuerDisplay: issuerDisplay.map(\.displayMetadata), display: sdJwtVc.credentialMetadata?.display.map(\.displayMetadata) ?? [], claims: sdJwtVc.credentialMetadata?.claims ?? [], format: .sdjwt, defaultCredentialOptions: getDefaultCredentialOptions(batchCredentialIssuance: batchCredentialIssuance))
-		}
-		logger.error("No credential for docType \(docType ?? vct ?? identifier ?? ""). Currently supported credentials: \(credentialsSupported.keys)")
-		throw WalletError(description: "Issuer does not support docType or scope or identifier \(docType ?? vct ?? identifier ?? "")")
-	}
-
-	func getCredentialOfferedModels(credentialsSupported: [CredentialConfigurationIdentifier: CredentialSupported], batchCredentialIssuance: BatchCredentialIssuance?) throws -> [(identifier: CredentialConfigurationIdentifier, scope: String, offered: OfferedDocModel)] {
-			let credentialInfos = credentialsSupported.compactMap {
-				if case .msoMdoc(let msoMdocCred) = $0.value, let scope = msoMdocCred.scope, case let dco = getDefaultCredentialOptions(batchCredentialIssuance: batchCredentialIssuance), case let offered = OfferedDocModel(credentialConfigurationIdentifier: $0.key.value, docType: msoMdocCred.docType, vct: nil, scope: scope, identifier: $0.key.value, displayName: msoMdocCred.credentialMetadata?.display.map(\.displayMetadata).getName(uiCulture) ?? msoMdocCred.docType, algValuesSupported: msoMdocCred.credentialSigningAlgValuesSupported, credentialOptions: dco, keyOptions: nil) { (identifier: $0.key, scope: scope, offered: offered) }
-				else if case .sdJwtVc(let sdJwtVc) = $0.value, let scope = sdJwtVc.scope, case let dco = getDefaultCredentialOptions(batchCredentialIssuance: batchCredentialIssuance), case let offered = OfferedDocModel(credentialConfigurationIdentifier: $0.key.value, docType: nil, vct: sdJwtVc.vct, scope: scope, identifier: $0.key.value, displayName: sdJwtVc.credentialMetadata?.display.map(\.displayMetadata).getName(uiCulture) ?? scope, algValuesSupported: sdJwtVc.credentialSigningAlgValuesSupported, credentialOptions: dco, keyOptions: nil) { (identifier: $0.key, scope: scope, offered: offered) }
-				else { nil } }
-			return credentialInfos
-	}
-
-	private func authorizeRequestWithAuthCodeUseCase(issuer: Issuer, offer: CredentialOffer) async throws -> AuthorizeRequestOutcome {
-		let pushedAuthorizationRequestEndpoint = if case let .oidc(metaData) = offer.authorizationServerMetadata, let endpoint = metaData.pushedAuthorizationRequestEndpoint { endpoint } else if case let .oauth(metaData) = offer.authorizationServerMetadata, let endpoint = metaData.pushedAuthorizationRequestEndpoint { endpoint } else { "" }
-		if config.usePAR && pushedAuthorizationRequestEndpoint.isEmpty { logger.info("PAR not supported, Pushed Authorization Request Endpoint is nil") }
-		logger.info("--> [AUTHORIZATION] Placing Request to AS server's endpoint \(pushedAuthorizationRequestEndpoint)")
-		let parPlaced = try await issuer.prepareAuthorizationRequest(credentialOffer: offer)
-
-		if case let .success(request) = parPlaced, case let .prepared(authRequested) = request {
-			self.authRequested = authRequested
-			logger.info("--> [AUTHORIZATION] Placed Request. Authorization code URL is: \(authRequested.authorizationCodeURL)")
-			let authResult = try await loginUserAndGetAuthCode(authorizationCodeURL: authRequested.authorizationCodeURL.url)
-			logger.info("--> [AUTHORIZATION] Authorization code retrieved")
-			switch authResult {
-			case .code(let authorizationCode):
-				return .authorized(try await handleAuthorizationCode(issuer: issuer, request: request, authorizationCode: authorizationCode))
-			case .presentation_request(let url):
-				return .presentation_request(url)
-			}
-		} else if case let .failure(failure) = parPlaced {
-			throw PresentationSession.makeError(str: "Authorization error: \(failure.localizedDescription)")
-		}
-		throw PresentationSession.makeError(str: "Failed to get push authorization code request")
-	}
-
-	private func handleAuthorizationCode(issuer: Issuer, request: AuthorizationRequestPrepared, authorizationCode: String) async throws -> AuthorizedRequest {
-		let issuanceAuthorization: IssuanceAuthorization = .authorizationCode(authorizationCode: authorizationCode)
-		let unAuthorized = await issuer.handleAuthorizationCode(request: request, authorizationCode: issuanceAuthorization)
-		switch unAuthorized {
-		case .success(let request):
-			let authorizedRequest = await issuer.authorizeWithAuthorizationCode(request: request, authorizationDetailsInTokenRequest: .doNotInclude)
-			if case let .success(authorized) = authorizedRequest {
-				let at = authorized.accessToken
-				logger.info("--> [AUTHORIZATION] Authorization code exchanged with access token : \(at)")
-				_ = authorized.accessToken.isExpired(issued: authorized.timeStamp, at: Date().timeIntervalSinceReferenceDate)
-				return authorized
-			}
-			throw PresentationSession.makeError(str: "Failed to get access token")
-		case .failure(let error):
-			throw PresentationSession.makeError(str: "Authorization code handling failed: \(error.localizedDescription)")
-		}
-	}
-
-	private func submissionUseCase(_ authorized: AuthorizedRequest, issuer: Issuer, configuration: CredentialConfiguration, bindingKeys: [BindingKey], publicKeys: [Data]) async throws -> IssuanceOutcome {
-		let payload: IssuanceRequestPayload = .configurationBased(credentialConfigurationIdentifier: configuration.configurationIdentifier)
-		let requestOutcome = try await issuer.requestCredential(request: authorized, bindingKeys: bindingKeys, requestPayload: payload) { Issuer.createResponseEncryptionSpec($0) }
-
-		switch requestOutcome {
-		case .success(let request):
-			switch request {
-			case .success(let response):
-				if let result = response.credentialResponses.first {
-					switch result {
-					case .deferred(let transactionId, let interval):
-						logger.info("Credential issuance deferred with transactionId: \(transactionId), interval: \(interval) seconds")
-						// Prepare model for deferred issuance
-						let derKeyData: Data? = if let encryptionSpec = await issuer.deferredResponseEncryptionSpec, let key = encryptionSpec.privateKey { try secCall { SecKeyCopyExternalRepresentation(key, $0)} as Data } else { nil }
-						let deferredModel = await DeferredIssuanceModel(deferredCredentialEndpoint: issuer.issuerMetadata.deferredCredentialEndpoint!, accessToken: authorized.accessToken, refreshToken: authorized.refreshToken, transactionId: transactionId, publicKeys: publicKeys, derKeyData: derKeyData, configuration: configuration, timeStamp: authorized.timeStamp)
-						return .deferred(deferredModel)
-					case .issued(let format, _, _, _):
-						let credentials =  response.credentialResponses.compactMap { if case let .issued(_, cr, _, _) = $0 { cr } else { nil } }
-						return try await handleCredentialResponse(credentials: credentials, publicKeys: publicKeys, format: format, configuration: configuration)
-					}
-				} else {
-					throw PresentationSession.makeError(str: "No credential response results available")
-				}
-			case .invalidProof:
-				throw PresentationSession.makeError(str: "Although providing a proof with c_nonce the proof is still invalid")
-			case .failed(let error):
-				throw PresentationSession.makeError(str: error.localizedDescription)
-			}
-		case .failure(let error):
-			throw PresentationSession.makeError(str: "Credential submission use case failed: \(error.localizedDescription)")
-		}
-	}
-
-	private func handleCredentialResponse(credentials: [Credential], publicKeys: [Data], format: String?, configuration: CredentialConfiguration) async throws -> IssuanceOutcome {
-		logger.info("Credential issued with format \(format ?? "unknown")")
-		let toData: (String) -> Data = { str in
-			if configuration.format == .cbor { return Data(base64URLEncoded: str) ?? Data() } else { return str.data(using: .utf8) ?? Data() }
-		}
-		let credData: [(Data, Data)] = try credentials.enumerated().flatMap { index, credential in
-		if case let .string(str) = credential  {
-			// logger.info("Issued credential data:\n\(str)")
-			return [(toData(str), publicKeys[index])]
-		} else if case let .json(json) = credential, json.type == .array, json.first != nil {
-			// logger.info("Issued credential data:\n\(json.first!.1["credential"].stringValue)")
-			return json.map { j in let str = j.1["credential"].stringValue; return (toData(str), publicKeys[index]) }
-		} else {
-			throw PresentationSession.makeError(str: "Invalid credential")
-		} }
-		if config.dpopKeyOptions != nil { try? await issueReq.secureArea.deleteKeyBatch(id: issueReq.dpopKeyId, startIndex: 0, batchSize: 1); try? await issueReq.secureArea.deleteKeyInfo(id: issueReq.dpopKeyId) }
-		return .issued(credData, configuration)
-	}
-
-	func requestDeferredIssuance(deferredDoc: WalletStorage.Document) async throws -> IssuanceOutcome {
-		let model = try JSONDecoder().decode(DeferredIssuanceModel.self, from: deferredDoc.data)
-		let issuer = try getIssuerForDeferred(data: model)
-		let authorized = AuthorizedRequest(accessToken: model.accessToken, refreshToken: model.refreshToken, credentialIdentifiers: nil, timeStamp: model.timeStamp, dPopNonce: nil)
-		return try await deferredCredentialUseCase(issuer: issuer, authorized: authorized, transactionId: model.transactionId, publicKeys: model.publicKeys, derKeyData: model.derKeyData, configuration: model.configuration)
-	}
-
-	func resumePendingIssuance(pendingDoc: WalletStorage.Document, webUrl: URL?) async throws -> IssuanceOutcome {
-		let model = try JSONDecoder().decode(PendingIssuanceModel.self, from: pendingDoc.data)
-		guard case .presentation_request_url(_) = model.pendingReason else {
-			throw PresentationSession.makeError(str: "Unknown pending reason: \(model.pendingReason)")
-		}
-		guard let webUrl else {
-			throw PresentationSession.makeError(str: "Web URL not specified")
-		}
-		let asWeb = try await loginUserAndGetAuthCode(authorizationCodeURL: webUrl)
-		guard case .code(let authorizationCode) = asWeb else {
-			throw PresentationSession.makeError(str: "Pending issuance not authorized")
-		}
-		guard let offer = Self.credentialOfferCache[model.metadataKey] else {
-			throw PresentationSession.makeError(str: "Pending issuance cannot be completed")
-		}
-		let issuer = try await getIssuer(offer: offer)
-		logger.info("Starting issuing with identifer \(model.configuration.configurationIdentifier.value)")
-		let pkceVerifier = try PKCEVerifier(codeVerifier: model.pckeCodeVerifier, codeVerifierMethod: model.pckeCodeVerifierMethod)
-		let authorized = try await issuer.authorizeWithAuthorizationCode(request: .authorizationCode(AuthorizationCodeRetrieved(credentials: [.init(value: model.configuration.configurationIdentifier.value)], authorizationCode: IssuanceAuthorization(authorizationCode: authorizationCode), pkceVerifier: pkceVerifier, configurationIds: [model.configuration.configurationIdentifier], dpopNonce: nil))).get()
-		let (bindingKeys, publicKeys) = try await initSecurityKeys(algSupported: Set(model.configuration.credentialSigningAlgValuesSupported))
-		let res = try await submissionUseCase(authorized, issuer: issuer, configuration: model.configuration, bindingKeys: bindingKeys, publicKeys: publicKeys)
-		return res
-	}
-
-	private func deferredCredentialUseCase(issuer: Issuer, authorized: AuthorizedRequest, transactionId: TransactionId, publicKeys: [Data], derKeyData: Data?, configuration: CredentialConfiguration) async throws -> IssuanceOutcome {
-		logger.info("--> [ISSUANCE] Got a deferred issuance response from server with transaction_id \(transactionId.value). Retrying issuance...")
-		if let derKeyData {
-			let deferredResponseEncryptionSpec = await Issuer.createResponseEncryptionSpec(issuer.issuerMetadata.credentialResponseEncryption, privateKeyData: derKeyData)
-			await issuer.setDeferredResponseEncryptionSpec(deferredResponseEncryptionSpec)
-		}
-		let deferredRequestResponse = try await issuer.requestDeferredCredential(request: authorized, transactionId: transactionId, dPopNonce: nil)
-		switch deferredRequestResponse {
-		case .success(let response):
-			switch response {
-			case .issued(let credential):
-				return try await handleCredentialResponse(credentials: [credential], publicKeys: publicKeys, format: nil, configuration: configuration)
-			case .issuancePending(let transactionId, let interval):
-				logger.info("Credential not ready yet. Try after \(interval)")
-				let deferredModel = await DeferredIssuanceModel(deferredCredentialEndpoint: issuer.issuerMetadata.deferredCredentialEndpoint!, accessToken: authorized.accessToken, refreshToken: authorized.refreshToken, transactionId: transactionId, publicKeys: publicKeys, derKeyData: derKeyData, configuration: configuration, timeStamp: authorized.timeStamp)
-				return .deferred(deferredModel)
-			case .issuanceStillPending(let interval):
-				logger.info("Credential still not ready. Try again after \(interval)")
-				let deferredModel = await DeferredIssuanceModel(deferredCredentialEndpoint: issuer.issuerMetadata.deferredCredentialEndpoint!, accessToken: authorized.accessToken, refreshToken: authorized.refreshToken, transactionId: transactionId, publicKeys: publicKeys, derKeyData: derKeyData, configuration: configuration, timeStamp: authorized.timeStamp)
-				return .deferred(deferredModel)
-			case .errored(_, let errorDescription):
-				throw PresentationSession.makeError(str: "\(errorDescription ?? "Something went wrong with your deferred request response")")
-			}
-		case .failure(let error):
-			throw PresentationSession.makeError(str: error.localizedDescription)
-		}
-	}
-
-	@MainActor
-	private func loginUserAndGetAuthCode(authorizationCodeURL: URL) async throws -> AsWebOutcome {
-		if let scene = UIApplication.shared.connectedScenes.first {
-			let activateState = scene.activationState
-			if activateState != .foregroundActive {
-			  // Delay the task by 1 second if not foreground
-				try await Task.sleep(nanoseconds: 1_000_000_000)
-			}
-		}
-		let lock = NSLock()
-		return try await withCheckedThrowingContinuation { continuation in
-			var nillableContinuation: CheckedContinuation<AsWebOutcome, Error>? = continuation
-			let authenticationSession = ASWebAuthenticationSession(url: authorizationCodeURL, callbackURLScheme: config.authFlowRedirectionURI.scheme!) { url, error in
-				lock.lock()
-				defer { lock.unlock() }
-				if let error {
-					nillableContinuation?.resume(throwing: OpenId4VCIError.authRequestFailed(error))
-					nillableContinuation = nil
-					return
-				}
-				guard let url else {
-					nillableContinuation?.resume(throwing: OpenId4VCIError.authorizeResponseNoUrl)
-					nillableContinuation = nil
-					return
-				}
-				if let schemes = Bundle.main.getURLSchemas(), schemes.first(where: { url.absoluteString.hasPrefix($0 + "://") }) != nil {
-					// dynamic issuing case
-					self.logger.info("Dynamic issuance url: \(url)")
-					nillableContinuation?.resume(returning: .presentation_request(url))
-					nillableContinuation = nil
-				} else if let code = url.getQueryStringParameter("code") {
-					self.logger.info("Authorization code: \(code)")
-					nillableContinuation?.resume(returning: .code(code))
-					nillableContinuation = nil
-				} else {
-					nillableContinuation?.resume(throwing: OpenId4VCIError.authorizeResponseNoCode)
-					nillableContinuation = nil
-				}
-			}
-			authenticationSession.presentationContextProvider = self
-			authenticationSession.start()
-		}
-	}
-
-	public func presentationAnchor(for session: ASWebAuthenticationSession) -> ASPresentationAnchor {
-		 ASPresentationAnchor()
-	}
-
-	/// Find a signing algorithm that is supported by both the secure area and the credential issuer
-	private func findCompatibleSigningAlgorithm(algSupported: [JWSAlgorithm.AlgorithmType]) throws -> MdocDataModel18013.SigningAlgorithm {
-		let secureAreasSupportedAlgorithms = Set(SecureAreaRegistry.shared.values.flatMap { type(of: $0).supportedEcCurves.map { $0.defaultSigningAlgorithm } }).sorted(by: {$0.order < $1.order})
-
-		// Check if user has specified a preferred curve in keyOptions
-		if let preferredCurve = issueReq.keyOptions?.curve {
-			let preferredAlgorithm = preferredCurve.defaultSigningAlgorithm
-			let preferredAlgType = Self.mapToJWSAlgorithmType(preferredAlgorithm)
-			if let preferredAlgType, algSupported.contains(preferredAlgType) {
-				return preferredAlgorithm
-			}
-		}
-		// Otherwise, find the first compatible algorithm from the supported list
-		for algorithm in secureAreasSupportedAlgorithms {
-			if let algType = Self.mapToJWSAlgorithmType(algorithm), algSupported.contains(algType), let compatibleCurve = Self.getCompatibleCurve(for: algorithm) {
-				// Update the issueReq.keyOptions to use the correct curve for this algorithm
-				updateKeyOptionsForAlgorithm(algorithm: algorithm, curve: compatibleCurve)
-				return algorithm
-			}
-		}
-		throw PresentationSession.makeError(str: "Unable to find supported signing algorithm. Credential issuer supports: \(algSupported.map(\.rawValue)), secure area supports: \(secureAreasSupportedAlgorithms.map(\.rawValue))")
-	}
-
-	/// Get a compatible curve for the given signing algorithm
-	static func getCompatibleCurve(for algorithm: MdocDataModel18013.SigningAlgorithm) -> CoseEcCurve? {
-		switch algorithm {
-		case .ES256: .P256; case .ES384: .P384; case .ES512: .P521; case .EDDSA: .ED25519
-		case .UNSET: nil
-		}
-	}
-
-	/// Update the issueReq.keyOptions to use the appropriate curve for the selected algorithm
-	func updateKeyOptionsForAlgorithm(algorithm: MdocDataModel18013.SigningAlgorithm, curve: CoseEcCurve) {
-		if issueReq.keyOptions == nil {
-			issueReq.keyOptions = KeyOptions(curve: curve)
-		} else if issueReq.keyOptions?.curve == nil || issueReq.keyOptions?.curve != curve {
-			// Update the curve to match the selected algorithm
-			issueReq.keyOptions?.curve = curve
-		}
-	}
-	/// Map MdocDataModel18013.SigningAlgorithm to JWSAlgorithm.AlgorithmType, handling casing differences
-	static func mapToJWSAlgorithmType(_ algorithm: MdocDataModel18013.SigningAlgorithm) -> JWSAlgorithm.AlgorithmType? {
-		switch algorithm {
-		case .ES256: .ES256; case .ES384: .ES384; case .ES512: .ES512; case .EDDSA: .EdDSA  // Handle the casing difference: EDDSA -> EdDSA
-		default: nil
-		}
-	}
-
-}
-
-fileprivate extension URL {
-	func getQueryStringParameter(_ parameter: String) -> String? {
-		guard let url = URLComponents(string: self.absoluteString) else { return nil }
-		return url.queryItems?.first(where: { $0.name == parameter })?.value
-	}
-}
-
-public enum OpenId4VCIError: LocalizedError {
-	case authRequestFailed(Error)
-	case authorizeResponseNoUrl
-	case authorizeResponseNoCode
-	case tokenRequestFailed(Error)
-	case tokenResponseNoData
-	case tokenResponseInvalidData(String)
-	case dataNotValid
-
-	public var localizedDescription: String {
-		switch self {
-		case .authRequestFailed(let error):
-			if let wae = error as? ASWebAuthenticationSessionError {
-				if wae.code == .canceledLogin { return "The login has been canceled." }
-				else if wae.code == .presentationContextNotProvided { return "Web authentication presenentation context not provided." }
-				else if wae.code == .presentationContextInvalid { return "Web authentication presenentation context invalid." }
-				else { return wae.localizedDescription}
-			}
-			return "Authorization request failed: \(error.localizedDescription)"
-		case .authorizeResponseNoUrl:
-			return "Authorization response does not include a url"
-		case .authorizeResponseNoCode:
-			return "Authorization response does not include a code"
-		case .tokenRequestFailed(let error):
-			return "Token request failed: \(error.localizedDescription)"
-		case .tokenResponseNoData:
-			return "No data received as part of token response"
-		case .tokenResponseInvalidData(let reason):
-			return "Invalid data received as part of token response: \(reason)"
-		case .dataNotValid:
-			return "Issued data not valid"
-		}
-	}
-}
-
-struct OpenID4VCINetworking: Networking {
-	let networking: any NetworkingProtocol
-
-	init(networking: any NetworkingProtocol) {
-		self.networking = networking
-	}
-
-	func data(from url: URL) async throws -> (Data, URLResponse) {
-		try await networking.data(from: url)
-	}
-
-	func data(for request: URLRequest) async throws -> (Data, URLResponse) {
-		try await networking.data(for: request)
-	}
-}
+/*
+ * Copyright (c) 2023 European Commission
+ *
+ * Licensed under the Apache License, Version 2.0 (the "License");
+ * you may not use this file except in compliance with the License.
+ * You may obtain a copy of the License at
+ *
+ *     http://www.apache.org/licenses/LICENSE-2.0
+ *
+ * Unless required by applicable law or agreed to in writing, software
+ * distributed under the License is distributed on an "AS IS" BASIS,
+ * WITHOUT WARRANTIES OR CONDITIONS OF ANY KIND, either express or implied.
+ * See the License for the specific language governing permissions and
+ * limitations under the License.
+ */
+
+import Foundation
+import OpenID4VCI
+import JOSESwift
+import MdocDataModel18013
+import AuthenticationServices
+import Logging
+import CryptoKit
+import Security
+import WalletStorage
+import SwiftCBOR
+import JOSESwift
+
+public final class OpenId4VCIService: NSObject, @unchecked Sendable, ASWebAuthenticationPresentationContextProviding {
+	var issueReq: IssueRequest
+	let credentialIssuerURL: String
+	let uiCulture: String?
+	let logger: Logger
+	let config: OpenId4VCIConfiguration
+	static var credentialOfferCache = [String: CredentialOffer]()
+	static var issuerMetadataCache = [String: (CredentialIssuerId, CredentialIssuerMetadata)]()
+	var networking: Networking
+	var authRequested: AuthorizationRequested?
+	var keyBatchSize: Int { issueReq.credentialOptions.batchSize }
+	let cacheIssuerMetadata: Bool
+
+	init(issueRequest: IssueRequest, credentialIssuerURL: String, uiCulture: String?, config: OpenId4VCIConfiguration, cacheIssuerMetadata: Bool, networking: Networking) {
+		self.issueReq = issueRequest
+		self.credentialIssuerURL = credentialIssuerURL
+		self.uiCulture = uiCulture
+		self.networking = networking
+		self.cacheIssuerMetadata = cacheIssuerMetadata
+		logger = Logger(label: "OpenId4VCI")
+		self.config = config
+	}
+
+	// create batch keys and return the binding keys and the `CoseKey` public keys in cbor format
+	func initSecurityKeys(algSupported: Set<String>) async throws -> ([BindingKey], [Data]) {
+		// Convert credential issuer supported algorithms to JWSAlgorithm types
+		let algTypes = algSupported.compactMap { JWSAlgorithm.AlgorithmType(rawValue: $0) }
+		guard !algTypes.isEmpty else {
+			throw PresentationSession.makeError(str: "No valid signing algorithms found in credential metadata: \(algSupported)")
+		}
+		// Find a compatible signing algorithm that both the secure area and credential issuer support
+		let selectedAlgorithm = try findCompatibleSigningAlgorithm(algSupported: algTypes)
+		let publicCoseKeys = try await issueReq.createKeyBatch()
+		let unlockData = try await issueReq.secureArea.unlockKey(id: issueReq.id)
+		let bindingKeys = try publicCoseKeys.enumerated().map { try createBindingKey($0.element, secureAreaSigningAlg: selectedAlgorithm, unlockData: unlockData, index: $0.offset) }
+		return (bindingKeys, publicCoseKeys.map { Data($0.toCBOR(options: CBOROptions()).encode()) })
+	}
+
+	func createBindingKey(_ publicCoseKey: CoseKey, secureAreaSigningAlg: MdocDataModel18013.SigningAlgorithm, unlockData: Data?, index: Int) throws -> BindingKey {
+		let publicKey: SecKey = try publicCoseKey.toSecKey()
+		guard let algType = Self.mapToJWSAlgorithmType(secureAreaSigningAlg) else {
+			throw PresentationSession.makeError(str: "Unsupported secure area signing algorithm: \(secureAreaSigningAlg)")
+		}
+		let publicKeyJWK = try ECPublicKey(publicKey: publicKey, additionalParameters: ["alg": JWSAlgorithm(algType).name, "use": "sig", "kid": UUID().uuidString])
+		let signer = try SecureAreaSigner(secureArea: issueReq.secureArea, id: issueReq.id, index: index, ecAlgorithm: secureAreaSigningAlg, unlockData: unlockData)
+		let bindingKey: BindingKey = .jwk(algorithm: JWSAlgorithm(algType), jwk: publicKeyJWK, privateKey: .custom(signer), issuer: config.client.id)
+		return bindingKey
+	}
+
+	func createKeyBatch() async throws {
+		_ = try await issueReq.createKeyBatch()
+	}
+
+	static func clearCachedOfferMetadata(offerUri: String? = nil) {
+		if let offerUri { Self.credentialOfferCache.removeValue(forKey: offerUri) }
+		else { Self.credentialOfferCache.removeAll() }
+	}
+
+	/// Clear the issuer metadata cache
+	static func clearIssuerMetadataCache() {
+		Self.issuerMetadataCache.removeAll()
+	}
+	/// Issue a document with the given `DocTypeIdentifier` using OpenId4Vci protocol
+	/// - Parameters:
+	///   - docTypeIdentifier: the document type identifier specifying the type of document to be issued
+	///   - promptMessage: optional message to prompt the user during issuance
+	/// - Returns: The data of the document
+	func issueDocument(docTypeIdentifier: DocTypeIdentifier, promptMessage: String? = nil) async throws -> (IssuanceOutcome, DocDataFormat) {
+		logger.log(level: .info, "Issuing document with identifier: \(docTypeIdentifier.value)")
+		let res = try await issueByDocType(docTypeIdentifier, promptMessage: promptMessage)
+		return res
+	}
+
+	/// Resolve issue offer and return available document metadata
+	/// - Parameters:
+	///   - uriOffer: Uri of the offer (from a QR or a deep link)
+	///   - format: format of the exchanged data
+	/// - Returns: The data of the document
+	public func resolveOfferDocTypes(uriOffer: String, offer: CredentialOffer) async throws -> OfferedIssuanceModel {
+		let code: Grants.PreAuthorizedCode? = switch offer.grants {	case .preAuthorizedCode(let preAuthorizedCode): preAuthorizedCode; case .both(_, let preAuthorizedCode): preAuthorizedCode; case .authorizationCode(_), .none: nil	}
+		Self.credentialOfferCache[uriOffer] = offer
+		let credentialInfo = try getCredentialOfferedModels(credentialsSupported: offer.credentialIssuerMetadata.credentialsSupported.filter { offer.credentialConfigurationIdentifiers.contains($0.key) }, batchCredentialIssuance: offer.credentialIssuerMetadata.batchCredentialIssuance)
+		let issuerName = offer.credentialIssuerMetadata.display.map(\.displayMetadata).getName(uiCulture) ?? offer.credentialIssuerIdentifier.url.host ?? offer.credentialIssuerIdentifier.url.absoluteString.replacingOccurrences(of: "https://", with: "")
+		let issuerLogoUrl = offer.credentialIssuerMetadata.display.map(\.displayMetadata).getLogo(uiCulture)?.uri?.absoluteString
+		return OfferedIssuanceModel(issuerName: issuerName, issuerLogoUrl: issuerLogoUrl, docModels: credentialInfo.map(\.offered), txCodeSpec:  code?.txCode)
+	}
+
+	func getDefaultCredentialOptions(batchCredentialIssuance: BatchCredentialIssuance?) -> CredentialOptions {
+		let batchCredentialIssuanceSize = if let batchCredentialIssuance { batchCredentialIssuance.batchSize } else { 1 }
+		return CredentialOptions(credentialPolicy: .rotateUse, batchSize: batchCredentialIssuanceSize)
+	}
+
+	func getMetadataDefaultCredentialOptions(_ docTypeIdentifier: DocTypeIdentifier) async throws -> CredentialOptions {
+		let (_, metaData) = try await getIssuerMetadata()
+		return CredentialOptions(credentialPolicy: .rotateUse, batchSize: metaData.batchCredentialIssuance?.batchSize ?? 1)
+	}
+
+	func getIssuer(offer: CredentialOffer) throws -> Issuer {
+		var dpopConstructor: DPoPConstructorType? = nil
+		if config.useDpopIfSupported {
+			dpopConstructor = try await config.makeDPoPConstructor(keyId: issueReq.dpopKeyId, algorithms: offer.authorizationServerMetadata.dpopSigningAlgValuesSupported)
+		}
+		return try Issuer(authorizationServerMetadata: offer.authorizationServerMetadata, issuerMetadata: offer.credentialIssuerMetadata, config: config, parPoster: Poster(session: networking), tokenPoster: Poster(session: networking), requesterPoster: Poster(session: networking), deferredRequesterPoster: Poster(session: networking), notificationPoster: Poster(session: networking), noncePoster: Poster(session: networking), dpopConstructor: dpopConstructor)
+
+	}
+
+	func getIssuerForDeferred(data: DeferredIssuanceModel) throws -> Issuer {
+		try Issuer.createDeferredIssuer(deferredCredentialEndpoint: data.deferredCredentialEndpoint, deferredRequesterPoster: Poster(session: networking), config: config.toOpenId4VCIConfig())
+	}
+
+	func authorizeOffer(offerUri: String, docTypeModels: [OfferedDocModel], txCodeValue: String?) async throws -> (AuthorizeRequestOutcome, Issuer, [CredentialConfiguration]) {
+		guard let offer = Self.credentialOfferCache[offerUri] else {
+			throw PresentationSession.makeError(str: "offerUri \(offerUri) not resolved. resolveOfferDocTypes must be called first")
+		}
+		let credentialInfos = docTypeModels.compactMap { try? getCredentialConfiguration(credentialIssuerIdentifier: offer.credentialIssuerIdentifier.url.absoluteString.replacingOccurrences(of: "https://", with: ""), issuerDisplay: offer.credentialIssuerMetadata.display, credentialsSupported: offer.credentialIssuerMetadata.credentialsSupported, identifier: $0.credentialConfigurationIdentifier, docType: $0.vct, vct: $0.vct, batchCredentialIssuance: offer.credentialIssuerMetadata.batchCredentialIssuance) }
+		guard credentialInfos.count > 0, credentialInfos.count == docTypeModels.count else {
+			throw PresentationSession.makeError(str: "Missing Credential identifiers - expected: \(docTypeModels.count), found: \(credentialInfos.count)")
+		}
+		let code: Grants.PreAuthorizedCode? = switch offer.grants {	case .preAuthorizedCode(let preAuthorizedCode): preAuthorizedCode; case .both(_, let preAuthorizedCode): preAuthorizedCode; case .authorizationCode(_), .none: nil	}
+		let txCodeSpec: TxCode? = code?.txCode
+		let preAuthorizedCode: String? = code?.preAuthorizedCode
+		let issuer = try await getIssuer(offer: offer)
+		if preAuthorizedCode != nil && txCodeSpec != nil && txCodeValue == nil {
+			throw PresentationSession.makeError(str: "A transaction code is required for this offer")
+		}
+		let authorizedOutcome = if let preAuthorizedCode, let authCode = try? IssuanceAuthorization(preAuthorizationCode: preAuthorizedCode, txCode: txCodeSpec) { AuthorizeRequestOutcome.authorized(try await issuer.authorizeWithPreAuthorizationCode(credentialOffer: offer, authorizationCode: authCode, client: config.client, transactionCode: txCodeValue).get()) } else { try await authorizeRequestWithAuthCodeUseCase(issuer: issuer, offer: offer) }
+		return (authorizedOutcome, issuer, credentialInfos)
+	}
+
+	func issueDocumentByOfferUrl(issuer: Issuer, offer: CredentialOffer, authorizedOutcome: AuthorizeRequestOutcome, configuration: CredentialConfiguration, bindingKeys: [BindingKey], publicKeys: [Data], promptMessage: String? = nil) async throws -> IssuanceOutcome? {
+		if case .presentation_request(let url) = authorizedOutcome, let authRequested {
+			logger.info("Dynamic issuance request with url: \(url)")
+			let uuid = UUID().uuidString
+			Self.credentialOfferCache[uuid] = offer
+			return .pending(PendingIssuanceModel(pendingReason: .presentation_request_url(url.absoluteString), configuration: configuration, metadataKey: uuid, pckeCodeVerifier: authRequested.pkceVerifier.codeVerifier, pckeCodeVerifierMethod: authRequested.pkceVerifier.codeVerifierMethod ))
+		}
+		guard case .authorized(let authorized) = authorizedOutcome else {
+			throw PresentationSession.makeError(str: "Invalid authorized request outcome")
+		}
+		do {
+			let id = configuration.configurationIdentifier.value; let sc = configuration.scope; let dn = configuration.display.getName(uiCulture) ?? ""
+			logger.info("Starting issuing with identifer \(id), scope \(sc ?? ""), displayName: \(dn)")
+			//let issuer = try getIssuer(offer: offer)
+			let res = try await submissionUseCase(authorized, issuer: issuer, configuration: configuration, bindingKeys: bindingKeys, publicKeys: publicKeys)
+			// logger.info("Credential str:\n\(str)")
+			return res
+		} catch {
+			// logger.error("Failed to issue document with scope \(ci.scope)")
+			logger.info("Exception: \(error)")
+			return nil
+		}
+	}
+
+	func makeMetadataResolver() -> CredentialIssuerMetadataResolver {
+	 CredentialIssuerMetadataResolver(fetcher: MetadataFetcher(rawFetcher: RawDataFetcher(session: networking), processor: MetadataProcessor()))
+	}
+
+	func getIssuerMetadata() async throws -> (CredentialIssuerId, CredentialIssuerMetadata) {
+		// Check cache first
+		if cacheIssuerMetadata, let cachedResult = Self.issuerMetadataCache[credentialIssuerURL] {
+			return cachedResult
+		}
+		let credentialIssuerIdentifier = try CredentialIssuerId(credentialIssuerURL)
+		let issuerMetadata = try await makeMetadataResolver().resolve(source: .credentialIssuer(credentialIssuerIdentifier), policy: .ignoreSigned)
+		switch issuerMetadata {
+		case .success(let metaData):
+			let result = (credentialIssuerIdentifier, metaData)
+			if cacheIssuerMetadata { Self.issuerMetadataCache[credentialIssuerURL] = result }
+			return result
+		case .failure(let error):
+			throw PresentationSession.makeError(str: "Failed to resolve issuer metadata: \(error.localizedDescription)")
+		}
+	}
+
+	func issueByDocType(_ docTypeIdentifier: DocTypeIdentifier, promptMessage: String? = nil) async throws -> (IssuanceOutcome, DocDataFormat) {
+		let (credentialIssuerIdentifier, metaData) = try await getIssuerMetadata()
+		if let authorizationServer = metaData.authorizationServers?.first {
+			let authServerMetadata = await AuthorizationServerMetadataResolver(oidcFetcher: Fetcher<OIDCProviderMetadata>(session: networking), oauthFetcher: Fetcher<AuthorizationServerMetadata>(session: networking)).resolve(url: authorizationServer)
+			let configuration = try getCredentialConfiguration(credentialIssuerIdentifier: credentialIssuerIdentifier.url.absoluteString.replacingOccurrences(of: "https://", with: ""), issuerDisplay: metaData.display, credentialsSupported: metaData.credentialsSupported, identifier: docTypeIdentifier.configurationIdentifier, docType: docTypeIdentifier.docType, vct: docTypeIdentifier.vct, batchCredentialIssuance: metaData.batchCredentialIssuance)
+			let (bindingKeys, publicKeys) = try await initSecurityKeys(algSupported: Set(configuration.credentialSigningAlgValuesSupported))
+			let offer = try CredentialOffer(credentialIssuerIdentifier: credentialIssuerIdentifier, credentialIssuerMetadata: metaData, credentialConfigurationIdentifiers: [configuration.configurationIdentifier], grants: nil, authorizationServerMetadata: try authServerMetadata.get())
+			// Authorize with auth code flow
+			let issuer = try await getIssuer(offer: offer)
+			let authorizedOutcome = try await authorizeRequestWithAuthCodeUseCase(issuer: issuer, offer: offer)
+			if case .presentation_request(let url) = authorizedOutcome, let authRequested {
+				logger.info("Dynamic issuance request with url: \(url)")
+				let uuid = UUID().uuidString
+				Self.credentialOfferCache[uuid] = offer
+				let outcome = IssuanceOutcome.pending(PendingIssuanceModel(pendingReason: .presentation_request_url(url.absoluteString), configuration: configuration, metadataKey: uuid, pckeCodeVerifier: authRequested.pkceVerifier.codeVerifier, pckeCodeVerifierMethod: authRequested.pkceVerifier.codeVerifierMethod ))
+				return (outcome, configuration.format)
+			}
+			guard case .authorized(let authorized) = authorizedOutcome else {
+				throw PresentationSession.makeError(str: "Invalid authorized request outcome")
+			}
+			let outcome = try await submissionUseCase(authorized, issuer: issuer, configuration: configuration, bindingKeys: bindingKeys, publicKeys: publicKeys)
+			return (outcome, configuration.format)
+		} else {
+			throw PresentationSession.makeError(str: "Invalid authorization server - no authorization server found")
+		}
+	}
+
+	func getCredentialConfiguration(credentialIssuerIdentifier: String, issuerDisplay: [Display], credentialsSupported: [CredentialConfigurationIdentifier: CredentialSupported], identifier: String?, docType: String?, vct: String?, batchCredentialIssuance: BatchCredentialIssuance?) throws -> CredentialConfiguration {
+			if let credential = credentialsSupported.first(where: { if case .msoMdoc(let msoMdocCred) = $0.value, msoMdocCred.docType == docType || docType == nil, $0.key.value == identifier || identifier == nil { true } else { false } }), case let .msoMdoc(msoMdocConf) = credential.value, let scope = msoMdocConf.scope {
+			logger.info("msoMdoc with scope \(scope), cryptographic suites: \(msoMdocConf.credentialSigningAlgValuesSupported)")
+			return CredentialConfiguration(configurationIdentifier: credential.key, credentialIssuerIdentifier: credentialIssuerIdentifier, docType: msoMdocConf.docType, vct: nil, scope: scope, credentialSigningAlgValuesSupported: msoMdocConf.proofTypesSupported?["jwt"]?.algorithms ?? [], issuerDisplay: issuerDisplay.map(\.displayMetadata), display: msoMdocConf.credentialMetadata?.display.map(\.displayMetadata) ?? [], claims: msoMdocConf.credentialMetadata?.claims ?? [], format: .cbor, defaultCredentialOptions: getDefaultCredentialOptions(batchCredentialIssuance: batchCredentialIssuance))
+		} else if let credential =  credentialsSupported.first(where: { if case .sdJwtVc(let sdJwtVc) = $0.value, sdJwtVc.vct == vct || vct == nil, $0.key.value == identifier || identifier == nil { true } else { false } }), case let .sdJwtVc(sdJwtVc) = credential.value, let scope = sdJwtVc.scope {
+			logger.info("sdJwtVc with scope \(scope), cryptographic suites: \(sdJwtVc.credentialSigningAlgValuesSupported)")
+			return CredentialConfiguration(configurationIdentifier: credential.key, credentialIssuerIdentifier: credentialIssuerIdentifier, docType: nil, vct: sdJwtVc.vct, scope: scope, credentialSigningAlgValuesSupported: sdJwtVc.proofTypesSupported?["jwt"]?.algorithms ?? [], issuerDisplay: issuerDisplay.map(\.displayMetadata), display: sdJwtVc.credentialMetadata?.display.map(\.displayMetadata) ?? [], claims: sdJwtVc.credentialMetadata?.claims ?? [], format: .sdjwt, defaultCredentialOptions: getDefaultCredentialOptions(batchCredentialIssuance: batchCredentialIssuance))
+		}
+		logger.error("No credential for docType \(docType ?? vct ?? identifier ?? ""). Currently supported credentials: \(credentialsSupported.keys)")
+		throw WalletError(description: "Issuer does not support docType or scope or identifier \(docType ?? vct ?? identifier ?? "")")
+	}
+
+	func getCredentialOfferedModels(credentialsSupported: [CredentialConfigurationIdentifier: CredentialSupported], batchCredentialIssuance: BatchCredentialIssuance?) throws -> [(identifier: CredentialConfigurationIdentifier, scope: String, offered: OfferedDocModel)] {
+			let credentialInfos = credentialsSupported.compactMap {
+				if case .msoMdoc(let msoMdocCred) = $0.value, let scope = msoMdocCred.scope, case let dco = getDefaultCredentialOptions(batchCredentialIssuance: batchCredentialIssuance), case let offered = OfferedDocModel(credentialConfigurationIdentifier: $0.key.value, docType: msoMdocCred.docType, vct: nil, scope: scope, identifier: $0.key.value, displayName: msoMdocCred.credentialMetadata?.display.map(\.displayMetadata).getName(uiCulture) ?? msoMdocCred.docType, algValuesSupported: msoMdocCred.credentialSigningAlgValuesSupported, credentialOptions: dco, keyOptions: nil) { (identifier: $0.key, scope: scope, offered: offered) }
+				else if case .sdJwtVc(let sdJwtVc) = $0.value, let scope = sdJwtVc.scope, case let dco = getDefaultCredentialOptions(batchCredentialIssuance: batchCredentialIssuance), case let offered = OfferedDocModel(credentialConfigurationIdentifier: $0.key.value, docType: nil, vct: sdJwtVc.vct, scope: scope, identifier: $0.key.value, displayName: sdJwtVc.credentialMetadata?.display.map(\.displayMetadata).getName(uiCulture) ?? scope, algValuesSupported: sdJwtVc.credentialSigningAlgValuesSupported, credentialOptions: dco, keyOptions: nil) { (identifier: $0.key, scope: scope, offered: offered) }
+				else { nil } }
+			return credentialInfos
+	}
+
+	private func authorizeRequestWithAuthCodeUseCase(issuer: Issuer, offer: CredentialOffer) async throws -> AuthorizeRequestOutcome {
+		let pushedAuthorizationRequestEndpoint = if case let .oidc(metaData) = offer.authorizationServerMetadata, let endpoint = metaData.pushedAuthorizationRequestEndpoint { endpoint } else if case let .oauth(metaData) = offer.authorizationServerMetadata, let endpoint = metaData.pushedAuthorizationRequestEndpoint { endpoint } else { "" }
+		if config.usePAR && pushedAuthorizationRequestEndpoint.isEmpty { logger.info("PAR not supported, Pushed Authorization Request Endpoint is nil") }
+		logger.info("--> [AUTHORIZATION] Placing Request to AS server's endpoint \(pushedAuthorizationRequestEndpoint)")
+		let parPlaced = try await issuer.prepareAuthorizationRequest(credentialOffer: offer)
+
+		if case let .success(request) = parPlaced, case let .prepared(authRequested) = request {
+			self.authRequested = authRequested
+			logger.info("--> [AUTHORIZATION] Placed Request. Authorization code URL is: \(authRequested.authorizationCodeURL)")
+			let authResult = try await loginUserAndGetAuthCode(authorizationCodeURL: authRequested.authorizationCodeURL.url)
+			logger.info("--> [AUTHORIZATION] Authorization code retrieved")
+			switch authResult {
+			case .code(let authorizationCode):
+				return .authorized(try await handleAuthorizationCode(issuer: issuer, request: request, authorizationCode: authorizationCode))
+			case .presentation_request(let url):
+				return .presentation_request(url)
+			}
+		} else if case let .failure(failure) = parPlaced {
+			throw PresentationSession.makeError(str: "Authorization error: \(failure.localizedDescription)")
+		}
+		throw PresentationSession.makeError(str: "Failed to get push authorization code request")
+	}
+
+	private func handleAuthorizationCode(issuer: Issuer, request: AuthorizationRequestPrepared, authorizationCode: String) async throws -> AuthorizedRequest {
+		let issuanceAuthorization: IssuanceAuthorization = .authorizationCode(authorizationCode: authorizationCode)
+		let unAuthorized = await issuer.handleAuthorizationCode(request: request, authorizationCode: issuanceAuthorization)
+		switch unAuthorized {
+		case .success(let request):
+			let authorizedRequest = await issuer.authorizeWithAuthorizationCode(request: request, authorizationDetailsInTokenRequest: .doNotInclude)
+			if case let .success(authorized) = authorizedRequest {
+				let at = authorized.accessToken
+				logger.info("--> [AUTHORIZATION] Authorization code exchanged with access token : \(at)")
+				_ = authorized.accessToken.isExpired(issued: authorized.timeStamp, at: Date().timeIntervalSinceReferenceDate)
+				return authorized
+			}
+			throw PresentationSession.makeError(str: "Failed to get access token")
+		case .failure(let error):
+			throw PresentationSession.makeError(str: "Authorization code handling failed: \(error.localizedDescription)")
+		}
+	}
+
+	private func submissionUseCase(_ authorized: AuthorizedRequest, issuer: Issuer, configuration: CredentialConfiguration, bindingKeys: [BindingKey], publicKeys: [Data]) async throws -> IssuanceOutcome {
+		let payload: IssuanceRequestPayload = .configurationBased(credentialConfigurationIdentifier: configuration.configurationIdentifier)
+		let requestOutcome = try await issuer.requestCredential(request: authorized, bindingKeys: bindingKeys, requestPayload: payload) { Issuer.createResponseEncryptionSpec($0) }
+
+		switch requestOutcome {
+		case .success(let request):
+			switch request {
+			case .success(let response):
+				if let result = response.credentialResponses.first {
+					switch result {
+					case .deferred(let transactionId, let interval):
+						logger.info("Credential issuance deferred with transactionId: \(transactionId), interval: \(interval) seconds")
+						// Prepare model for deferred issuance
+						let derKeyData: Data? = if let encryptionSpec = await issuer.deferredResponseEncryptionSpec, let key = encryptionSpec.privateKey { try secCall { SecKeyCopyExternalRepresentation(key, $0)} as Data } else { nil }
+						let deferredModel = await DeferredIssuanceModel(deferredCredentialEndpoint: issuer.issuerMetadata.deferredCredentialEndpoint!, accessToken: authorized.accessToken, refreshToken: authorized.refreshToken, transactionId: transactionId, publicKeys: publicKeys, derKeyData: derKeyData, configuration: configuration, timeStamp: authorized.timeStamp)
+						return .deferred(deferredModel)
+					case .issued(let format, _, _, _):
+						let credentials =  response.credentialResponses.compactMap { if case let .issued(_, cr, _, _) = $0 { cr } else { nil } }
+						return try await handleCredentialResponse(credentials: credentials, publicKeys: publicKeys, format: format, configuration: configuration)
+					}
+				} else {
+					throw PresentationSession.makeError(str: "No credential response results available")
+				}
+			case .invalidProof:
+				throw PresentationSession.makeError(str: "Although providing a proof with c_nonce the proof is still invalid")
+			case .failed(let error):
+				throw PresentationSession.makeError(str: error.localizedDescription)
+			}
+		case .failure(let error):
+			throw PresentationSession.makeError(str: "Credential submission use case failed: \(error.localizedDescription)")
+		}
+	}
+
+	private func handleCredentialResponse(credentials: [Credential], publicKeys: [Data], format: String?, configuration: CredentialConfiguration) async throws -> IssuanceOutcome {
+		logger.info("Credential issued with format \(format ?? "unknown")")
+		let toData: (String) -> Data = { str in
+			if configuration.format == .cbor { return Data(base64URLEncoded: str) ?? Data() } else { return str.data(using: .utf8) ?? Data() }
+		}
+		let credData: [(Data, Data)] = try credentials.enumerated().flatMap { index, credential in
+		if case let .string(str) = credential  {
+			// logger.info("Issued credential data:\n\(str)")
+			return [(toData(str), publicKeys[index])]
+		} else if case let .json(json) = credential, json.type == .array, json.first != nil {
+			// logger.info("Issued credential data:\n\(json.first!.1["credential"].stringValue)")
+			return json.map { j in let str = j.1["credential"].stringValue; return (toData(str), publicKeys[index]) }
+		} else {
+			throw PresentationSession.makeError(str: "Invalid credential")
+		} }
+		if config.dpopKeyOptions != nil { try? await issueReq.secureArea.deleteKeyBatch(id: issueReq.dpopKeyId, startIndex: 0, batchSize: 1); try? await issueReq.secureArea.deleteKeyInfo(id: issueReq.dpopKeyId) }
+		return .issued(credData, configuration)
+	}
+
+	func requestDeferredIssuance(deferredDoc: WalletStorage.Document) async throws -> IssuanceOutcome {
+		let model = try JSONDecoder().decode(DeferredIssuanceModel.self, from: deferredDoc.data)
+		let issuer = try getIssuerForDeferred(data: model)
+		let authorized = AuthorizedRequest(accessToken: model.accessToken, refreshToken: model.refreshToken, credentialIdentifiers: nil, timeStamp: model.timeStamp, dPopNonce: nil)
+		return try await deferredCredentialUseCase(issuer: issuer, authorized: authorized, transactionId: model.transactionId, publicKeys: model.publicKeys, derKeyData: model.derKeyData, configuration: model.configuration)
+	}
+
+	func resumePendingIssuance(pendingDoc: WalletStorage.Document, webUrl: URL?) async throws -> IssuanceOutcome {
+		let model = try JSONDecoder().decode(PendingIssuanceModel.self, from: pendingDoc.data)
+		guard case .presentation_request_url(_) = model.pendingReason else {
+			throw PresentationSession.makeError(str: "Unknown pending reason: \(model.pendingReason)")
+		}
+		guard let webUrl else {
+			throw PresentationSession.makeError(str: "Web URL not specified")
+		}
+		let asWeb = try await loginUserAndGetAuthCode(authorizationCodeURL: webUrl)
+		guard case .code(let authorizationCode) = asWeb else {
+			throw PresentationSession.makeError(str: "Pending issuance not authorized")
+		}
+		guard let offer = Self.credentialOfferCache[model.metadataKey] else {
+			throw PresentationSession.makeError(str: "Pending issuance cannot be completed")
+		}
+		let issuer = try await getIssuer(offer: offer)
+		logger.info("Starting issuing with identifer \(model.configuration.configurationIdentifier.value)")
+		let pkceVerifier = try PKCEVerifier(codeVerifier: model.pckeCodeVerifier, codeVerifierMethod: model.pckeCodeVerifierMethod)
+		let authorized = try await issuer.authorizeWithAuthorizationCode(request: .authorizationCode(AuthorizationCodeRetrieved(credentials: [.init(value: model.configuration.configurationIdentifier.value)], authorizationCode: IssuanceAuthorization(authorizationCode: authorizationCode), pkceVerifier: pkceVerifier, configurationIds: [model.configuration.configurationIdentifier], dpopNonce: nil))).get()
+		let (bindingKeys, publicKeys) = try await initSecurityKeys(algSupported: Set(model.configuration.credentialSigningAlgValuesSupported))
+		let res = try await submissionUseCase(authorized, issuer: issuer, configuration: model.configuration, bindingKeys: bindingKeys, publicKeys: publicKeys)
+		return res
+	}
+
+	private func deferredCredentialUseCase(issuer: Issuer, authorized: AuthorizedRequest, transactionId: TransactionId, publicKeys: [Data], derKeyData: Data?, configuration: CredentialConfiguration) async throws -> IssuanceOutcome {
+		logger.info("--> [ISSUANCE] Got a deferred issuance response from server with transaction_id \(transactionId.value). Retrying issuance...")
+		if let derKeyData {
+			let deferredResponseEncryptionSpec = await Issuer.createResponseEncryptionSpec(issuer.issuerMetadata.credentialResponseEncryption, privateKeyData: derKeyData)
+			await issuer.setDeferredResponseEncryptionSpec(deferredResponseEncryptionSpec)
+		}
+		let deferredRequestResponse = try await issuer.requestDeferredCredential(request: authorized, transactionId: transactionId, dPopNonce: nil)
+		switch deferredRequestResponse {
+		case .success(let response):
+			switch response {
+			case .issued(let credential):
+				return try await handleCredentialResponse(credentials: [credential], publicKeys: publicKeys, format: nil, configuration: configuration)
+			case .issuancePending(let transactionId, let interval):
+				logger.info("Credential not ready yet. Try after \(interval)")
+				let deferredModel = await DeferredIssuanceModel(deferredCredentialEndpoint: issuer.issuerMetadata.deferredCredentialEndpoint!, accessToken: authorized.accessToken, refreshToken: authorized.refreshToken, transactionId: transactionId, publicKeys: publicKeys, derKeyData: derKeyData, configuration: configuration, timeStamp: authorized.timeStamp)
+				return .deferred(deferredModel)
+			case .issuanceStillPending(let interval):
+				logger.info("Credential still not ready. Try again after \(interval)")
+				let deferredModel = await DeferredIssuanceModel(deferredCredentialEndpoint: issuer.issuerMetadata.deferredCredentialEndpoint!, accessToken: authorized.accessToken, refreshToken: authorized.refreshToken, transactionId: transactionId, publicKeys: publicKeys, derKeyData: derKeyData, configuration: configuration, timeStamp: authorized.timeStamp)
+				return .deferred(deferredModel)
+			case .errored(_, let errorDescription):
+				throw PresentationSession.makeError(str: "\(errorDescription ?? "Something went wrong with your deferred request response")")
+			}
+		case .failure(let error):
+			throw PresentationSession.makeError(str: error.localizedDescription)
+		}
+	}
+
+	@MainActor
+	private func loginUserAndGetAuthCode(authorizationCodeURL: URL) async throws -> AsWebOutcome {
+		if let scene = UIApplication.shared.connectedScenes.first {
+			let activateState = scene.activationState
+			if activateState != .foregroundActive {
+			  // Delay the task by 1 second if not foreground
+				try await Task.sleep(nanoseconds: 1_000_000_000)
+			}
+		}
+		let lock = NSLock()
+		return try await withCheckedThrowingContinuation { continuation in
+			var nillableContinuation: CheckedContinuation<AsWebOutcome, Error>? = continuation
+			let authenticationSession = ASWebAuthenticationSession(url: authorizationCodeURL, callbackURLScheme: config.authFlowRedirectionURI.scheme!) { url, error in
+				lock.lock()
+				defer { lock.unlock() }
+				if let error {
+					nillableContinuation?.resume(throwing: OpenId4VCIError.authRequestFailed(error))
+					nillableContinuation = nil
+					return
+				}
+				guard let url else {
+					nillableContinuation?.resume(throwing: OpenId4VCIError.authorizeResponseNoUrl)
+					nillableContinuation = nil
+					return
+				}
+				if let schemes = Bundle.main.getURLSchemas(), schemes.first(where: { url.absoluteString.hasPrefix($0 + "://") }) != nil {
+					// dynamic issuing case
+					self.logger.info("Dynamic issuance url: \(url)")
+					nillableContinuation?.resume(returning: .presentation_request(url))
+					nillableContinuation = nil
+				} else if let code = url.getQueryStringParameter("code") {
+					self.logger.info("Authorization code: \(code)")
+					nillableContinuation?.resume(returning: .code(code))
+					nillableContinuation = nil
+				} else {
+					nillableContinuation?.resume(throwing: OpenId4VCIError.authorizeResponseNoCode)
+					nillableContinuation = nil
+				}
+			}
+			authenticationSession.presentationContextProvider = self
+			authenticationSession.start()
+		}
+	}
+
+	public func presentationAnchor(for session: ASWebAuthenticationSession) -> ASPresentationAnchor {
+		 ASPresentationAnchor()
+	}
+
+	/// Find a signing algorithm that is supported by both the secure area and the credential issuer
+	private func findCompatibleSigningAlgorithm(algSupported: [JWSAlgorithm.AlgorithmType]) throws -> MdocDataModel18013.SigningAlgorithm {
+		let secureAreasSupportedAlgorithms = Set(SecureAreaRegistry.shared.values.flatMap { type(of: $0).supportedEcCurves.map { $0.defaultSigningAlgorithm } }).sorted(by: {$0.order < $1.order})
+
+		// Check if user has specified a preferred curve in keyOptions
+		if let preferredCurve = issueReq.keyOptions?.curve {
+			let preferredAlgorithm = preferredCurve.defaultSigningAlgorithm
+			let preferredAlgType = Self.mapToJWSAlgorithmType(preferredAlgorithm)
+			if let preferredAlgType, algSupported.contains(preferredAlgType) {
+				return preferredAlgorithm
+			}
+		}
+		// Otherwise, find the first compatible algorithm from the supported list
+		for algorithm in secureAreasSupportedAlgorithms {
+			if let algType = Self.mapToJWSAlgorithmType(algorithm), algSupported.contains(algType), let compatibleCurve = Self.getCompatibleCurve(for: algorithm) {
+				// Update the issueReq.keyOptions to use the correct curve for this algorithm
+				updateKeyOptionsForAlgorithm(algorithm: algorithm, curve: compatibleCurve)
+				return algorithm
+			}
+		}
+		throw PresentationSession.makeError(str: "Unable to find supported signing algorithm. Credential issuer supports: \(algSupported.map(\.rawValue)), secure area supports: \(secureAreasSupportedAlgorithms.map(\.rawValue))")
+	}
+
+	/// Get a compatible curve for the given signing algorithm
+	static func getCompatibleCurve(for algorithm: MdocDataModel18013.SigningAlgorithm) -> CoseEcCurve? {
+		switch algorithm {
+		case .ES256: .P256; case .ES384: .P384; case .ES512: .P521; case .EDDSA: .ED25519
+		case .UNSET: nil
+		}
+	}
+
+	/// Update the issueReq.keyOptions to use the appropriate curve for the selected algorithm
+	func updateKeyOptionsForAlgorithm(algorithm: MdocDataModel18013.SigningAlgorithm, curve: CoseEcCurve) {
+		if issueReq.keyOptions == nil {
+			issueReq.keyOptions = KeyOptions(curve: curve)
+		} else if issueReq.keyOptions?.curve == nil || issueReq.keyOptions?.curve != curve {
+			// Update the curve to match the selected algorithm
+			issueReq.keyOptions?.curve = curve
+		}
+	}
+	/// Map MdocDataModel18013.SigningAlgorithm to JWSAlgorithm.AlgorithmType, handling casing differences
+	static func mapToJWSAlgorithmType(_ algorithm: MdocDataModel18013.SigningAlgorithm) -> JWSAlgorithm.AlgorithmType? {
+		switch algorithm {
+		case .ES256: .ES256; case .ES384: .ES384; case .ES512: .ES512; case .EDDSA: .EdDSA  // Handle the casing difference: EDDSA -> EdDSA
+		default: nil
+		}
+	}
+
+}
+
+fileprivate extension URL {
+	func getQueryStringParameter(_ parameter: String) -> String? {
+		guard let url = URLComponents(string: self.absoluteString) else { return nil }
+		return url.queryItems?.first(where: { $0.name == parameter })?.value
+	}
+}
+
+public enum OpenId4VCIError: LocalizedError {
+	case authRequestFailed(Error)
+	case authorizeResponseNoUrl
+	case authorizeResponseNoCode
+	case tokenRequestFailed(Error)
+	case tokenResponseNoData
+	case tokenResponseInvalidData(String)
+	case dataNotValid
+
+	public var localizedDescription: String {
+		switch self {
+		case .authRequestFailed(let error):
+			if let wae = error as? ASWebAuthenticationSessionError {
+				if wae.code == .canceledLogin { return "The login has been canceled." }
+				else if wae.code == .presentationContextNotProvided { return "Web authentication presenentation context not provided." }
+				else if wae.code == .presentationContextInvalid { return "Web authentication presenentation context invalid." }
+				else { return wae.localizedDescription}
+			}
+			return "Authorization request failed: \(error.localizedDescription)"
+		case .authorizeResponseNoUrl:
+			return "Authorization response does not include a url"
+		case .authorizeResponseNoCode:
+			return "Authorization response does not include a code"
+		case .tokenRequestFailed(let error):
+			return "Token request failed: \(error.localizedDescription)"
+		case .tokenResponseNoData:
+			return "No data received as part of token response"
+		case .tokenResponseInvalidData(let reason):
+			return "Invalid data received as part of token response: \(reason)"
+		case .dataNotValid:
+			return "Issued data not valid"
+		}
+	}
+}
+
+struct OpenID4VCINetworking: Networking {
+	let networking: any NetworkingProtocol
+
+	init(networking: any NetworkingProtocol) {
+		self.networking = networking
+	}
+
+	func data(from url: URL) async throws -> (Data, URLResponse) {
+		try await networking.data(from: url)
+	}
+
+	func data(for request: URLRequest) async throws -> (Data, URLResponse) {
+		try await networking.data(for: request)
+	}
+}