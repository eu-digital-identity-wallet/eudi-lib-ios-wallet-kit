/*
 * Copyright (c) 2023 European Commission
 *
 * Licensed under the Apache License, Version 2.0 (the "License");
 * you may not use this file except in compliance with the License.
 * You may obtain a copy of the License at
 *
 *     http://www.apache.org/licenses/LICENSE-2.0
 *
 * Unless required by applicable law or agreed to in writing, software
 * distributed under the License is distributed on an "AS IS" BASIS,
 * WITHOUT WARRANTIES OR CONDITIONS OF ANY KIND, either express or implied.
 * See the License for the specific language governing permissions and
 * limitations under the License.
 */

import Foundation
import OpenID4VCI
import JOSESwift
import MdocDataModel18013
import AuthenticationServices
import Logging
import CryptoKit
import Security
import WalletStorage
import SwiftCBOR

public class OpenId4VCIService: NSObject, ASWebAuthenticationPresentationContextProviding {
	let issueReq: IssueRequest
	let credentialIssuerURL: String
	var privateKey: SecKey!
	var publicKey: SecKey!
	var bindingKey: BindingKey!
	var usedSecureEnclave: Bool!
	let logger: Logger
	let config: OpenId4VCIConfig
	let alg = JWSAlgorithm(.ES256)
	static var metadataCache = [String: CredentialOffer]()
	
	init(issueRequest: IssueRequest, credentialIssuerURL: String, clientId: String, callbackScheme: String) {
		self.issueReq = issueRequest
		self.credentialIssuerURL = credentialIssuerURL
		logger = Logger(label: "OpenId4VCI")
		config = .init(clientId: clientId, authFlowRedirectionURI: URL(string: callbackScheme)!)
	}
	
	fileprivate func initSecurityKeys(_ useSecureEnclave: Bool) throws {
		usedSecureEnclave = useSecureEnclave && SecureEnclave.isAvailable
		if !usedSecureEnclave {
			let key = try P256.KeyAgreement.PrivateKey(x963Representation: issueReq.keyData)
			privateKey = try key.toSecKey()
		} else {
			let seKey = try SecureEnclave.P256.KeyAgreement.PrivateKey(dataRepresentation: issueReq.keyData)
			privateKey = try seKey.toSecKey()
		}
		publicKey = try KeyController.generateECDHPublicKey(from: privateKey)
		let publicKeyJWK = try ECPublicKey(publicKey: publicKey,additionalParameters: ["alg": alg.name, "use": "sig", "kid": UUID().uuidString])
		bindingKey = .jwk(algorithm: alg, jwk: publicKeyJWK, privateKey: privateKey, issuer: config.clientId)
	}
	
	/// Issue a document with the given `docType` using OpenId4Vci protocol
	/// - Parameters:
	///   - docType: the docType of the document to be issued
	///   - format: format of the exchanged data
	///   - useSecureEnclave: use secure enclave to protect the private key
	/// - Returns: The data of the document
	public func issueDocument(docType: String, format: DataFormat, useSecureEnclave: Bool = true) async throws -> Data {
		try initSecurityKeys(useSecureEnclave)
		let str = try await issueByDocType(docType, format: format)
		guard let data = Data(base64URLEncoded: str) else { throw OpenId4VCIError.dataNotValid }
		return data
	}
	
	/// Resolve issue offer and return available document metadata
	/// - Parameters:
	///   - uriOffer: Uri of the offer (from a QR or a deep link)
	///   - format: format of the exchanged data
	/// - Returns: The data of the document
	public func resolveOfferDocTypes(uriOffer: String, format: DataFormat = .cbor) async throws -> OfferedIssueModel {
		let result = await CredentialOfferRequestResolver().resolve(source: try .init(urlString: uriOffer))
		switch result {
		case .success(let offer):
			let code: Grants.PreAuthorizedCode? = switch offer.grants {	case .preAuthorizedCode(let preAuthorizedCode):	preAuthorizedCode; case .both(_, let preAuthorizedCode):	preAuthorizedCode; case .authorizationCode(_), .none: nil	}
			Self.metadataCache[uriOffer] = offer
			let credentialInfo = try getCredentialIdentifiers(credentialsSupported: offer.credentialIssuerMetadata.credentialsSupported.filter { offer.credentialConfigurationIdentifiers.contains($0.key) }, format: format)
			return OfferedIssueModel(issuerName: offer.credentialIssuerIdentifier.url.absoluteString, docModels: credentialInfo.map(\.offered), txCodeSpec:  code?.txCode)
		case .failure(let error):
			throw WalletError(description: "Unable to resolve credential offer: \(error.localizedDescription)")
		}
	}
	
	public func issueDocumentsByOfferUrl(offerUri: String, docTypes: [OfferedDocModel], txCodeValue: String?, format: DataFormat, useSecureEnclave: Bool = true, claimSet: ClaimSet? = nil) async throws -> [Data] {
		guard format == .cbor else { throw fatalError("jwt format not implemented") }
		try initSecurityKeys(useSecureEnclave)
		guard let offer = Self.metadataCache[offerUri] else { throw WalletError(description: "offerUri not resolved. resolveOfferDocTypes must be called first")}
		let credentialInfo = docTypes.compactMap { try? getCredentialIdentifier(credentialsSupported: offer.credentialIssuerMetadata.credentialsSupported, docType: $0.docType, format: format)
		}
		let code: Grants.PreAuthorizedCode? = switch offer.grants {	case .preAuthorizedCode(let preAuthorizedCode):	preAuthorizedCode; case .both(_, let preAuthorizedCode):	preAuthorizedCode; case .authorizationCode(_), .none: nil	}
		let txCodeSpec: TxCode? = code?.txCode
		let preAuthorizedCode: String? = code?.preAuthorizedCode
		let issuer = try Issuer(authorizationServerMetadata: offer.authorizationServerMetadata, issuerMetadata: offer.credentialIssuerMetadata, config: config)
		if preAuthorizedCode != nil && txCodeSpec != nil && txCodeValue == nil { throw WalletError(description: "A transaction code is required for this offer") }
		let authorized = if let preAuthorizedCode, let txCodeValue, let authCode = try? IssuanceAuthorization(preAuthorizationCode: preAuthorizedCode, txCode: txCodeSpec) { try await issuer.authorizeWithPreAuthorizationCode(credentialOffer: offer, authorizationCode: authCode, clientId: config.clientId, transactionCode: txCodeValue).get() } else { try await authorizeRequestWithAuthCodeUseCase(issuer: issuer, offer: offer) }
		let data = await credentialInfo.asyncCompactMap {
			do {
				logger.info("Starting issuing with identifer \($0.identifier.value) and scope \($0.scope)")
<<<<<<< HEAD
				let str = try await issueOfferedCredentialInternalValidated(authorized, offer: offer, issuer: issuer, credentialConfigurationIdentifier: $0.identifier, claimSet: claimSet)
=======
				let str = try await issueOfferedCredentialWithProof(authorized, offer: offer, issuer: issuer, credentialConfigurationIdentifier: $0.identifier, claimSet: claimSet)
				logger.info("Credential str:\n\(str)")
>>>>>>> 4e681e1d
				return Data(base64URLEncoded: str)
			} catch {
				logger.error("Failed to issue document with scope \($0.scope)")
				logger.info("Exception: \(error)")
				return nil
			}
		}
		Self.metadataCache.removeValue(forKey: offerUri)
		return data
	}
	
	func issueByDocType(_ docType: String, format: DataFormat, claimSet: ClaimSet? = nil) async throws -> String {
		let credentialIssuerIdentifier = try CredentialIssuerId(credentialIssuerURL)
		let issuerMetadata = await CredentialIssuerMetadataResolver().resolve(source: .credentialIssuer(credentialIssuerIdentifier))
		switch issuerMetadata {
		case .success(let metaData):
			if let authorizationServer = metaData?.authorizationServers.first, let metaData {
				let authServerMetadata = await AuthorizationServerMetadataResolver().resolve(url: authorizationServer)
				let (credentialConfigurationIdentifier, _) = try getCredentialIdentifier(credentialsSupported: metaData.credentialsSupported, docType: docType, format: format)
				let offer = try CredentialOffer(credentialIssuerIdentifier: credentialIssuerIdentifier, credentialIssuerMetadata: metaData, credentialConfigurationIdentifiers: [credentialConfigurationIdentifier], grants: nil, authorizationServerMetadata: try authServerMetadata.get())
				// Authorize with auth code flow
				let issuer = try Issuer(authorizationServerMetadata: offer.authorizationServerMetadata, issuerMetadata: offer.credentialIssuerMetadata, config: config)
				let authorized = try await authorizeRequestWithAuthCodeUseCase(issuer: issuer, offer: offer)
				return try await issueOfferedCredentialInternal(authorized, issuer: issuer, credentialConfigurationIdentifier: credentialConfigurationIdentifier, claimSet: claimSet)
			} else {
				throw WalletError(description: "Invalid authorization server")
			}
		case .failure:
			throw WalletError(description: "Invalid issuer metadata")
		}
	}
	
	private func issueOfferedCredentialInternal(_ authorized: AuthorizedRequest, issuer: Issuer, credentialConfigurationIdentifier: CredentialConfigurationIdentifier, claimSet: ClaimSet?) async throws -> String {
		switch authorized {
		case .noProofRequired:
			return try await noProofRequiredSubmissionUseCase(issuer: issuer, noProofRequiredState: authorized, credentialConfigurationIdentifier: credentialConfigurationIdentifier, claimSet: claimSet)
		case .proofRequired:
			return try await proofRequiredSubmissionUseCase(issuer: issuer, authorized: authorized, credentialConfigurationIdentifier: credentialConfigurationIdentifier, claimSet: claimSet)
		}
	}
	
	private func issueOfferedCredentialInternalValidated(_ authorized: AuthorizedRequest, offer: CredentialOffer, issuer: Issuer, credentialConfigurationIdentifier: CredentialConfigurationIdentifier, claimSet: ClaimSet? = nil) async throws -> String {
		let issuerMetadata = offer.credentialIssuerMetadata
		guard issuerMetadata.credentialsSupported.keys.contains(where: { $0.value == credentialConfigurationIdentifier.value }) else {
			throw WalletError(description: "Cannot find credential identifier \(credentialConfigurationIdentifier.value) in offer")
		}
		return try await issueOfferedCredentialInternal(authorized, issuer: issuer, credentialConfigurationIdentifier: credentialConfigurationIdentifier, claimSet: claimSet)
	}
	
	func getCredentialIdentifier(credentialsSupported: [CredentialConfigurationIdentifier: CredentialSupported], docType: String, format: DataFormat) throws -> (identifier: CredentialConfigurationIdentifier, scope: String) {
		switch format {
		case .cbor:
			guard let credential = credentialsSupported.first(where: { if case .msoMdoc(let msoMdocCred) = $0.value, msoMdocCred.docType == docType { true } else { false } }), case let .msoMdoc(msoMdocConf) = credential.value, let scope = msoMdocConf.scope else {
				logger.error("No credential for docType \(docType). Currently supported credentials: \(credentialsSupported.values)")
				throw WalletError(description: "Issuer does not support doc type\(docType)")
			}
			logger.info("Currently supported cryptographic suites: \(msoMdocConf.credentialSigningAlgValuesSupported)")
			return (identifier: credential.key, scope: scope)
		default:
			throw WalletError(description: "Format \(format) not yet supported")
		}
	}
	
	func getCredentialIdentifier(credentialsSupported: [CredentialConfigurationIdentifier: CredentialSupported], scope: String, format: DataFormat) throws -> (identifier: CredentialConfigurationIdentifier, scope: String) {
		switch format {
		case .cbor:
			guard let credential = credentialsSupported.first(where: { if case .msoMdoc(let msoMdocCred) = $0.value, msoMdocCred.scope == scope { true } else { false } }), case let .msoMdoc(msoMdocConf) = credential.value, let scope = msoMdocConf.scope else {
				logger.error("No credential for scope \(scope). Currently supported credentials: \(credentialsSupported.values)")
				throw WalletError(description: "Issuer does not support scope \(scope)")
			}
			logger.info("Currently supported cryptographic suites: \(msoMdocConf.credentialSigningAlgValuesSupported)")
			return (identifier: credential.key, scope: scope)
		default:
			throw WalletError(description: "Format \(format) not yet supported")
		}
	}
	
	func getCredentialIdentifiers(credentialsSupported: [CredentialConfigurationIdentifier: CredentialSupported], format: DataFormat) throws -> [(identifier: CredentialConfigurationIdentifier, scope: String, offered: OfferedDocModel)] {
		switch format {
		case .cbor:
			let credentialInfos = credentialsSupported.compactMap {
				if case .msoMdoc(let msoMdocCred) = $0.value, let scope = msoMdocCred.scope, case let offered = OfferedDocModel(docType: msoMdocCred.docType, displayName: msoMdocCred.display.getName() ?? msoMdocCred.docType) { (identifier: $0.key, scope: scope,offered: offered) } else { nil } }
			return credentialInfos
		default:
			throw WalletError(description: "Format \(format) not yet supported")
		}
	}
	
	private func authorizeRequestWithAuthCodeUseCase(issuer: Issuer, offer: CredentialOffer) async throws -> AuthorizedRequest {
		var pushedAuthorizationRequestEndpoint = ""
		if case let .oidc(metaData) = offer.authorizationServerMetadata, let endpoint = metaData.pushedAuthorizationRequestEndpoint {
			pushedAuthorizationRequestEndpoint = endpoint
		} else if case let .oauth(metaData) = offer.authorizationServerMetadata, let endpoint = metaData.pushedAuthorizationRequestEndpoint {
			pushedAuthorizationRequestEndpoint = endpoint
		}
		guard !pushedAuthorizationRequestEndpoint.isEmpty else { throw WalletError(description: "pushed Authorization Request Endpoint is nil") }
		logger.info("--> [AUTHORIZATION] Placing PAR to AS server's endpoint \(pushedAuthorizationRequestEndpoint)")
		let parPlaced = try await issuer.pushAuthorizationCodeRequest(credentialOffer: offer)
		
		if case let .success(request) = parPlaced, case let .par(parRequested) = request {
			logger.info("--> [AUTHORIZATION] Placed PAR. Get authorization code URL is: \(parRequested.getAuthorizationCodeURL)")
			let authorizationCode = try await loginUserAndGetAuthCode(
				getAuthorizationCodeUrl: parRequested.getAuthorizationCodeURL.url) ?? { throw WalletError(description: "Could not retrieve authorization code") }()
			logger.info("--> [AUTHORIZATION] Authorization code retrieved")
			let unAuthorized = await issuer.handleAuthorizationCode(parRequested: request, authorizationCode: .authorizationCode(authorizationCode: authorizationCode))
			switch unAuthorized {
			case .success(let request):
				let authorizedRequest = await issuer.requestAccessToken(authorizationCode: request)
				if case let .success(authorized) = authorizedRequest, case let .noProofRequired(token, _, _) = authorized {
					logger.info("--> [AUTHORIZATION] Authorization code exchanged with access token : \(token.accessToken)")
					return authorized
				}
			case .failure(let error):
				throw  WalletError(description: error.localizedDescription)
			}
		} else if case let .failure(failure) = parPlaced {
			throw WalletError(description: "Authorization error: \(failure.localizedDescription)")
		}
		throw WalletError(description: "Failed to get push authorization code request")
	}
	
	private func noProofRequiredSubmissionUseCase(issuer: Issuer, noProofRequiredState: AuthorizedRequest, credentialConfigurationIdentifier: CredentialConfigurationIdentifier, claimSet: ClaimSet? = nil) async throws -> String {
		switch noProofRequiredState {
		case .noProofRequired:
			let payload: IssuanceRequestPayload = .configurationBased(credentialConfigurationIdentifier: credentialConfigurationIdentifier,	claimSet: claimSet)
			let responseEncryptionSpecProvider = { Issuer.createResponseEncryptionSpec($0) }
			let requestOutcome = try await issuer.requestSingle(noProofRequest: noProofRequiredState, requestPayload: payload, responseEncryptionSpecProvider: responseEncryptionSpecProvider)
			switch requestOutcome {
			case .success(let request):
				switch request {
				case .success(let response):
					if let result = response.credentialResponses.first {
						switch result {
						case .deferred(let transactionId):
							return try await deferredCredentialUseCase(issuer: issuer, authorized: noProofRequiredState, transactionId: transactionId)
						case .issued(_, let credential, _):
							return credential
						}
					} else {
						throw WalletError(description: "No credential response results available")
					}
				case .invalidProof(let cNonce, _):
					return try await proofRequiredSubmissionUseCase(issuer: issuer, authorized: noProofRequiredState.handleInvalidProof(cNonce: cNonce), credentialConfigurationIdentifier: credentialConfigurationIdentifier)
				case .failed(error: let error):
					throw WalletError(description: error.localizedDescription)
				}
			case .failure(let error):
				throw WalletError(description: error.localizedDescription)
			}
		default: throw WalletError(description: "Illegal noProofRequiredState case")
		}
	}
	
	private func proofRequiredSubmissionUseCase(issuer: Issuer, authorized: AuthorizedRequest, credentialConfigurationIdentifier: CredentialConfigurationIdentifier?, claimSet: ClaimSet? = nil) async throws -> String {
		guard let credentialConfigurationIdentifier else { throw WalletError(description: "Credential configuration identifier not found") }
		let payload: IssuanceRequestPayload = .configurationBased(credentialConfigurationIdentifier: credentialConfigurationIdentifier, claimSet: claimSet)
		let responseEncryptionSpecProvider = { Issuer.createResponseEncryptionSpec($0) }
		let requestOutcome = try await issuer.requestSingle(proofRequest: authorized, bindingKey: bindingKey, requestPayload: payload, responseEncryptionSpecProvider: responseEncryptionSpecProvider)
		switch requestOutcome {
		case .success(let request):
			switch request {
			case .success(let response):
				if let result = response.credentialResponses.first {
					switch result {
					case .deferred(let transactionId):
						return try await deferredCredentialUseCase(issuer: issuer, authorized: authorized, transactionId: transactionId)
					case .issued(_, let credential, _):
						return credential
					}
				} else {
					throw WalletError(description: "No credential response results available")
				}
			case .invalidProof:
				throw WalletError(description: "Although providing a proof with c_nonce the proof is still invalid")
			case .failed(let error):
				throw WalletError(description: error.localizedDescription)
			}
		case .failure(let error): throw WalletError(description: error.localizedDescription)
		}
	}
	
	private func deferredCredentialUseCase(issuer: Issuer, authorized: AuthorizedRequest, transactionId: TransactionId) async throws -> String {
		logger.info("--> [ISSUANCE] Got a deferred issuance response from server with transaction_id \(transactionId.value). Retrying issuance...")
		let deferredRequestResponse = try await issuer.requestDeferredIssuance(proofRequest: authorized, transactionId: transactionId)
		switch deferredRequestResponse {
		case .success(let response):
			switch response {
			case .issued(_, let credential):
				return credential
			case .issuancePending(let transactionId):
				logger.info("Credential not ready yet. Try after \(transactionId.interval ?? 0)")
				return (try! CodableCBOREncoder().encode(DeferredIssueModel(credentialIssuerUrl: credentialIssuerURL, accessToken: authorized.accessToken?.accessToken ?? "", refreshToken: nil, transactionId: transactionId.value))).base64URLEncodedString()
			case .errored(_, let errorDescription):
				throw WalletError(description: "\(errorDescription ?? "Something went wrong with your deferred request response")")
			}
		case .failure(let error):
			throw WalletError(description: error.localizedDescription)
		}
	}
	
	@MainActor
	private func loginUserAndGetAuthCode(getAuthorizationCodeUrl: URL) async throws -> String? {
		return try await withCheckedThrowingContinuation { c in
			let authenticationSession = ASWebAuthenticationSession(url: getAuthorizationCodeUrl, callbackURLScheme: config.authFlowRedirectionURI.scheme!) { optionalUrl, optionalError in
				guard optionalError == nil else { c.resume(throwing: OpenId4VCIError.authRequestFailed(optionalError!)); return }
				guard let url = optionalUrl else { c.resume(throwing: OpenId4VCIError.authorizeResponseNoUrl); return }
				guard let code = url.getQueryStringParameter("code") else { c.resume(throwing: OpenId4VCIError.authorizeResponseNoCode); return }
				c.resume(returning: code)
			}
			authenticationSession.prefersEphemeralWebBrowserSession = true
			authenticationSession.presentationContextProvider = self
			authenticationSession.start()
		}
	}
	
	public func presentationAnchor(for session: ASWebAuthenticationSession)
	-> ASPresentationAnchor {
#if os(iOS)
		let window = UIApplication.shared.windows.first { $0.isKeyWindow }
		return window ?? ASPresentationAnchor()
#else
		return ASPresentationAnchor()
#endif
	}
}

fileprivate extension URL {
	func getQueryStringParameter(_ parameter: String) -> String? {
		guard let url = URLComponents(string: self.absoluteString) else { return nil }
		return url.queryItems?.first(where: { $0.name == parameter })?.value
	}
}

extension SecureEnclave.P256.KeyAgreement.PrivateKey {
	
	func toSecKey() throws -> SecKey {
		var errorQ: Unmanaged<CFError>?
		guard let sf = SecKeyCreateWithData(Data() as NSData, [
			kSecAttrKeyType: kSecAttrKeyTypeECSECPrimeRandom,
			kSecAttrKeyClass: kSecAttrKeyClassPrivate,
			kSecAttrTokenID: kSecAttrTokenIDSecureEnclave,
			"toid": dataRepresentation
		] as NSDictionary, &errorQ) else { throw errorQ!.takeRetainedValue() as Error }
		return sf
	}
}

extension P256.KeyAgreement.PrivateKey {
	func toSecKey() throws -> SecKey {
		var error: Unmanaged<CFError>?
		guard let privateKey = SecKeyCreateWithData(x963Representation as NSData, [kSecAttrKeyType as String: kSecAttrKeyTypeECSECPrimeRandom, kSecAttrKeyClass: kSecAttrKeyClassPrivate] as NSDictionary, &error) else {
			throw error!.takeRetainedValue() as Error
		}
		return privateKey
	}
}


public enum OpenId4VCIError: LocalizedError {
	case authRequestFailed(Error)
	case authorizeResponseNoUrl
	case authorizeResponseNoCode
	case tokenRequestFailed(Error)
	case tokenResponseNoData
	case tokenResponseInvalidData(String)
	case dataNotValid
	
	public var localizedDescription: String {
		switch self {
		case .authRequestFailed(let error):
			if let wae = error as? ASWebAuthenticationSessionError, wae.code == .canceledLogin { return "The login has been canceled." }
			return "Authorization request failed: \(error.localizedDescription)"
		case .authorizeResponseNoUrl:
			return "Authorization response does not include a url"
		case .authorizeResponseNoCode:
			return "Authorization response does not include a code"
		case .tokenRequestFailed(let error):
			return "Token request failed: \(error.localizedDescription)"
		case .tokenResponseNoData:
			return "No data received as part of token response"
		case .tokenResponseInvalidData(let reason):
			return "Invalid data received as part of token response: \(reason)"
		case .dataNotValid:
			return "Issued data not valid"
		}
	}
}

<|MERGE_RESOLUTION|>--- conflicted
+++ resolved
@@ -104,12 +104,8 @@
 		let data = await credentialInfo.asyncCompactMap {
 			do {
 				logger.info("Starting issuing with identifer \($0.identifier.value) and scope \($0.scope)")
-<<<<<<< HEAD
 				let str = try await issueOfferedCredentialInternalValidated(authorized, offer: offer, issuer: issuer, credentialConfigurationIdentifier: $0.identifier, claimSet: claimSet)
-=======
-				let str = try await issueOfferedCredentialWithProof(authorized, offer: offer, issuer: issuer, credentialConfigurationIdentifier: $0.identifier, claimSet: claimSet)
 				logger.info("Credential str:\n\(str)")
->>>>>>> 4e681e1d
 				return Data(base64URLEncoded: str)
 			} catch {
 				logger.error("Failed to issue document with scope \($0.scope)")
