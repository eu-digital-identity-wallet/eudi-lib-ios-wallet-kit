/*
Copyright (c) 2023 European Commission

Licensed under the Apache License, Version 2.0 (the "License");
you may not use this file except in compliance with the License.
You may obtain a copy of the License at

		http://www.apache.org/licenses/LICENSE-2.0

Unless required by applicable law or agreed to in writing, software
distributed under the License is distributed on an "AS IS" BASIS,
WITHOUT WARRANTIES OR CONDITIONS OF ANY KIND, either express or implied.
See the License for the specific language governing permissions and
limitations under the License.
*/

import Foundation
import MdocDataModel18013
import MdocSecurity18013
import MdocDataTransfer18013
import WalletStorage
import LocalAuthentication
import CryptoKit
import OpenID4VCI
import SwiftCBOR

/// User wallet implementation
public final class EudiWallet: ObservableObject {
	/// Storage manager instance
	public private(set) var storage: StorageManager
	var storageService: any WalletStorage.DataStorageService { storage.storageService }
	/// Instance of the wallet initialized with default parameters
	public static private(set) var standard: EudiWallet = EudiWallet()
	/// Whether user authentication via biometrics or passcode is required before sending user data
	public var userAuthenticationRequired: Bool
	/// Trusted root certificates to validate the reader authentication certificate included in the proximity request
	public var trustedReaderCertificates: [Data]?
	/// Method to perform mdoc authentication (MAC or signature). Defaults to device MAC
	public var deviceAuthMethod: DeviceAuthMethod = .deviceMac
	/// OpenID4VP verifier api URL (used for preregistered clients)
	public var verifierApiUri: String?
	/// OpenID4VP verifier legal name (used for preregistered clients)
	public var verifierLegalName: String?
	/// OpenID4VCI issuer url
	public var openID4VciIssuerUrl: String?
	/// OpenID4VCI client id
	public var openID4VciClientId: String?
	/// OpenID4VCI redirect URI. Defaults to "eudi-openid4ci://authorize/"
	public var openID4VciRedirectUri: String = "eudi-openid4ci://authorize"
	/// Use iPhone Secure Enclave to protect keys and perform cryptographic operations. Defaults to true (if available)
	public var useSecureEnclave: Bool { didSet { if !SecureEnclave.isAvailable { useSecureEnclave = false } } }
	
	/// Initialize a wallet instance. All parameters are optional.
	public init(storageType: StorageType = .keyChain, serviceName: String = "eudiw", accessGroup: String? = nil, trustedReaderCertificates: [Data]? = nil, userAuthenticationRequired: Bool = true, verifierApiUri: String? = nil, openID4VciIssuerUrl: String? = nil, openID4VciClientId: String? = nil, openID4VciRedirectUri: String? = nil) {
		let keyChainObj = KeyChainStorageService(serviceName: serviceName, accessGroup: accessGroup)
		let storageService = switch storageType { case .keyChain:keyChainObj }
		storage = StorageManager(storageService: storageService)
		self.trustedReaderCertificates = trustedReaderCertificates
		self.userAuthenticationRequired = userAuthenticationRequired
		#if DEBUG
		self.userAuthenticationRequired = false
		#endif
		self.verifierApiUri	= verifierApiUri
		self.openID4VciIssuerUrl = openID4VciIssuerUrl
		self.openID4VciClientId = openID4VciClientId
		if let openID4VciRedirectUri { self.openID4VciRedirectUri = openID4VciRedirectUri }
		useSecureEnclave = SecureEnclave.isAvailable
	}
	
	/// Prepare issuing
	/// - Parameters:
	///   - docType: document type
	///   - promptMessage: Prompt message for biometric authentication (optional)
	/// - Returns: (Issue request key pair, vci service, unique id)
	func prepareIssuing(docType: String?, promptMessage: String? = nil) async throws -> (IssueRequest, OpenId4VCIService, String) {
		guard let openID4VciIssuerUrl else { throw WalletError(description: "issuer Url not defined")}
		guard let openID4VciClientId else { throw WalletError(description: "clientId not defined")}
		let id: String = UUID().uuidString
		let issueReq = try await Self.authorizedAction(action: {
			return try await beginIssueDocument(id: id, privateKeyType: useSecureEnclave ? .secureEnclaveP256 : .x963EncodedP256, saveToStorage: false)
		}, disabled: !userAuthenticationRequired || docType == nil, dismiss: {}, localizedReason: promptMessage ?? NSLocalizedString("issue_document", comment: "").replacingOccurrences(of: "{docType}", with: NSLocalizedString(docType ?? "", comment: "")))
		guard let issueReq else { throw LAError(.userCancel)}
		let openId4VCIService = OpenId4VCIService(issueRequest: issueReq, credentialIssuerURL: openID4VciIssuerUrl, clientId: openID4VciClientId, callbackScheme: openID4VciRedirectUri)
		return (issueReq, openId4VCIService, id)
	}
	
	/// Issue a document with the given docType using OpenId4Vci protocol
	///
	/// If ``userAuthenticationRequired`` is true, user authentication is required. The authentication prompt message has localisation key "issue_document"
	///  - Parameters:
	///   - docType: Document type
	///   - format: Optional format type. Defaults to cbor
	///   - promptMessage: Prompt message for biometric authentication (optional)
	/// - Returns: The document issued. It is saved in storage.
	@discardableResult public func issueDocument(docType: String, format: DataFormat = .cbor, promptMessage: String? = nil) async throws -> WalletStorage.Document {
		let (issueReq, openId4VCIService, id) = try await prepareIssuing(docType: docType, promptMessage: promptMessage)
		let data = try await openId4VCIService.issueDocument(docType: docType, format: format, useSecureEnclave: useSecureEnclave)
		return try await finalizeIssuing(id: id, data: data, docType: docType, format: format, issueReq: issueReq, openId4VCIService: openId4VCIService)
	}
	
	func finalizeIssuing(id: String, data: Data, docType: String?, format: DataFormat, issueReq: IssueRequest, openId4VCIService: OpenId4VCIService) async throws -> WalletStorage.Document  {
<<<<<<< HEAD
		var dataToSave: Data = data
		guard var ddt = DocDataType(rawValue: format.rawValue) else { throw WalletError(description: "Invalid format \(format.rawValue)") }
		if var defTO = try? CodableCBORDecoder().decode(DeferredIssueModel.self, from: data) {
			ddt = DocDataType.deferred
			defTO.docType = docType; defTO.format = format.rawValue
			dataToSave = try! CodableCBOREncoder().encode(defTO)
		}
		let docTypeToSave = if format == .cbor { IssuerSigned(data: [UInt8](data))?.issuerAuth.mso.docType ?? docType } else { docType }
=======
		let iss = IssuerSigned(data: [UInt8](data))
		guard let ddt = DocDataType(rawValue: format.rawValue) else { throw WalletError(description: "Invalid format \(format.rawValue)") }
		let docTypeToSave = docType ?? (format == .cbor ? iss?.issuerAuth.mso.docType : nil)
		var dataToSave: Data? = data
>>>>>>> 4e681e1d
		guard let docTypeToSave else { throw WalletError(description: "Unknown document type") }
		var issued: WalletStorage.Document
		if !openId4VCIService.usedSecureEnclave {
			issued = WalletStorage.Document(id: id, docType: docTypeToSave, docDataType: ddt, data: dataToSave, privateKeyType: .x963EncodedP256, privateKey: issueReq.keyData, createdAt: Date())
		} else {
			issued = WalletStorage.Document(id: id, docType: docTypeToSave, docDataType: ddt, data: dataToSave, privateKeyType: .secureEnclaveP256, privateKey: issueReq.keyData, createdAt: Date())
		}
		try issueReq.saveToStorage(storage.storageService)
		try endIssueDocument(issued)
		await storage.appendDocModel(issued)
		await storage.refreshPublishedVars()
		return issued
	}
	
	/// Resolve OpenID4VCI offer URL document types. Resolved offer metadata are cached
	/// - Parameters:
	///   - uriOffer: url with offer
	///   - format: data format
	///   - useSecureEnclave: whether to use secure enclave (if supported)
	/// - Returns: Offered issue information model
	public func resolveOfferUrlDocTypes(uriOffer: String, format: DataFormat = .cbor, useSecureEnclave: Bool = true) async throws -> OfferedIssueModel {
		let (_, openId4VCIService, _) = try await prepareIssuing(docType: nil)
		return try await openId4VCIService.resolveOfferDocTypes(uriOffer: uriOffer, format: format)
	}
	
	/// Issue documents by offer URI.
	/// - Parameters:
	///   - offerUri: url with offer
	///   - docTypes: doc types to be issued
	///   - txCodeValue: Transaction code given to user
	///   - format: data format
	///   - promptMessage: prompt message for biometric authentication (optional)
	///   - useSecureEnclave: whether to use secure enclave (if supported)
	///   - claimSet: claim set (optional)
	/// - Returns: Array of issued and stored documents
	public func issueDocumentsByOfferUrl(offerUri: String, docTypes: [OfferedDocModel], txCodeValue: String? = nil, format: DataFormat = .cbor, promptMessage: String? = nil, useSecureEnclave: Bool = true, claimSet: ClaimSet? = nil) async throws -> [WalletStorage.Document] {
		guard format == .cbor else { throw fatalError("jwt format not implemented") }
		var (issueReq, openId4VCIService, id) = try await prepareIssuing(docType: docTypes.map(\.docType).joined(separator: ", "), promptMessage: promptMessage)
		let docsData = try await openId4VCIService.issueDocumentsByOfferUrl(offerUri: offerUri, docTypes: docTypes, txCodeValue: txCodeValue, format: format, useSecureEnclave: useSecureEnclave, claimSet: claimSet)
		var documents = [WalletStorage.Document]()
		for (i, docData) in docsData.enumerated() {
			if i > 0 { (issueReq, openId4VCIService, id) = try await prepareIssuing(docType: nil) }
			openId4VCIService.usedSecureEnclave = useSecureEnclave && SecureEnclave.isAvailable
			documents.append(try await finalizeIssuing(id: id, data: docData, docType: nil, format: format, issueReq: issueReq, openId4VCIService: openId4VCIService))
		}
		return documents
	}
	/// Begin issuing a document by generating an issue request
	///
	/// - Parameters:
	///   - id: Document identifier
	///   - issuer: Issuer function
	public func beginIssueDocument(id: String, privateKeyType: PrivateKeyType = .secureEnclaveP256, saveToStorage: Bool = true) async throws -> IssueRequest {
		let request = try IssueRequest(id: id, privateKeyType: privateKeyType)
		if saveToStorage { try request.saveToStorage(storage.storageService) }
		return request
	}
	
	/// End issuing by saving the issuing document (and its private key) in storage
	/// - Parameter issued: The issued document
	public func endIssueDocument(_ issued: WalletStorage.Document) throws {
		try storage.storageService.saveDocumentData(issued, dataToSaveType: .doc, dataType: issued.docDataType.rawValue, allowOverwrite: true)
		try storage.storageService.saveDocumentData(issued, dataToSaveType: .key, dataType: issued.privateKeyType!.rawValue, allowOverwrite: true)
	}
	
	/// Load documents from storage
	///
	/// Calls ``storage`` loadDocuments
	/// - Returns: An array of ``WalletStorage.Document`` objects
	@discardableResult public func loadDocuments() async throws -> [WalletStorage.Document]? {
		return try await storage.loadDocuments()
	}

	/// Delete all documents from storage
	///
	/// Calls ``storage`` loadDocuments
	/// - Returns: An array of ``WalletStorage.Document`` objects
	public func deleteDocuments() async throws  {
		return try await storage.deleteDocuments()
	}
	
	/// Load sample data from json files
	///
	/// The mdoc data are stored in wallet storage as documents
	/// - Parameter sampleDataFiles: Names of sample files provided in the app bundle
	public func loadSampleData(sampleDataFiles: [String]? = nil) async throws {
		try? storageService.deleteDocuments()
		let docSamples = (sampleDataFiles ?? ["EUDI_sample_data"]).compactMap { Data(name:$0) }
			.compactMap(SignUpResponse.decomposeCBORSignupResponse(data:)).flatMap {$0}
			.map { Document(docType: $0.docType, docDataType: .cbor, data: $0.issData, privateKeyType: .x963EncodedP256, privateKey: $0.pkData, createdAt: Date.distantPast, modifiedAt: nil) }
		do {
		for docSample in docSamples {
			try storageService.saveDocument(docSample, allowOverwrite: true)
		}
		try await storage.loadDocuments()
		} catch {
			await storage.setError(error)
			throw WalletError(description: error.localizedDescription, code: (error as NSError).code)
		}
	}
	
	/// Prepare Service Data Parameters
	/// - Parameters:
	///   - docType: docType of documents to present (optional)
	///   - dataFormat: Exchanged data ``Format`` type
	/// - Returns: A data dictionary that can be used to initialize a presentation service
	public func prepareServiceDataParameters(docType: String? = nil, dataFormat: DataFormat = .cbor ) throws -> [String : Any] {
		var parameters: [String: Any]
		switch dataFormat {
		case .cbor:
			guard var docs = try storageService.loadDocuments(), docs.count > 0 else { throw WalletError(description: "No documents found") }
			if let docType { docs = docs.filter { $0.docType == docType} }
			if let docType { guard docs.count > 0 else { throw WalletError(description: "No documents of type \(docType) found") } }
			let cborsWithKeys = docs.compactMap { $0.getCborData() }
			guard cborsWithKeys.count > 0 else { throw WalletError(description: "Documents decode error") }
			parameters = [InitializeKeys.document_signup_issuer_signed_obj.rawValue: Dictionary(uniqueKeysWithValues: cborsWithKeys.map(\.iss)), InitializeKeys.device_private_key_obj.rawValue: Dictionary(uniqueKeysWithValues: cborsWithKeys.map(\.dpk))]
			if let trustedReaderCertificates { parameters[InitializeKeys.trusted_certificates.rawValue] = trustedReaderCertificates }
			parameters[InitializeKeys.device_auth_method.rawValue] = deviceAuthMethod.rawValue
		default:
			fatalError("jwt format not implemented")
		}
		return parameters
	}
	
	/// Begin attestation presentation to a verifier
	/// - Parameters:
	///   - flow: Presentation ``FlowType`` instance
	///   - docType: DocType of documents to present (optional)
	///   - dataFormat: Exchanged data ``Format`` type
	/// - Returns: A presentation session instance,
	public func beginPresentation(flow: FlowType, docType: String? = nil, dataFormat: DataFormat = .cbor) -> PresentationSession {
		do {
			let parameters = try prepareServiceDataParameters(docType: docType, dataFormat: dataFormat)
			let docIdAndTypes = storage.getDocIdsToTypes()
			switch flow {
			case .ble:
				let bleSvc = try BlePresentationService(parameters: parameters)
				return PresentationSession(presentationService: bleSvc, docIdAndTypes: docIdAndTypes, userAuthenticationRequired: userAuthenticationRequired)
			case .openid4vp(let qrCode):
				let openIdSvc = try OpenId4VpService(parameters: parameters, qrCode: qrCode, openId4VpVerifierApiUri: self.verifierApiUri, openId4VpVerifierLegalName: self.verifierLegalName)
				return PresentationSession(presentationService: openIdSvc, docIdAndTypes: docIdAndTypes, userAuthenticationRequired: userAuthenticationRequired)
			default:
				return PresentationSession(presentationService: FaultPresentationService(error: PresentationSession.makeError(str: "Use beginPresentation(service:)")), docIdAndTypes: docIdAndTypes, userAuthenticationRequired: false)
			}
		} catch {
			return PresentationSession(presentationService: FaultPresentationService(error: error), docIdAndTypes: [:], userAuthenticationRequired: false)
		}
	}
	
	/// Begin attestation presentation to a verifier
	/// - Parameters:
	///   - service: A ``PresentationService`` instance
	///   - docType: DocType of documents to present (optional)
	///   - dataFormat: Exchanged data ``Format`` type
	/// - Returns: A presentation session instance,
	public func beginPresentation(service: any PresentationService) -> PresentationSession {
		PresentationSession(presentationService: service, docIdAndTypes: storage.getDocIdsToTypes(), userAuthenticationRequired: userAuthenticationRequired)
	}
	
	@MainActor
	/// Perform an action after user authorization via TouchID/FaceID/Passcode
	/// - Parameters:
	///   - dismiss: Action to perform if the user cancels authorization
	///   - action: Action to perform after user authorization
	public static func authorizedAction<T>(action: () async throws -> T, disabled: Bool, dismiss: () -> Void, localizedReason: String) async throws -> T? {
		return try await authorizedAction(isFallBack: false, action: action, disabled: disabled, dismiss: dismiss, localizedReason: localizedReason)
	}
	
	/// Wrap an action with TouchID or FaceID authentication
	/// - Parameters:
	///   - isFallBack: true if fallback (ask for pin code)
	///   - dismiss: action to dismiss current page
	///   - action: action to perform after authentication
	static func authorizedAction<T>(isFallBack: Bool = false, action: () async throws -> T, disabled: Bool, dismiss: () -> Void, localizedReason: String) async throws -> T? {
		guard !disabled else {
			return try await action()
		}
		let context = LAContext()
		var error: NSError?
		let policy: LAPolicy = .deviceOwnerAuthentication
		if context.canEvaluatePolicy(policy, error: &error) {
			do {
				let success = try await context.evaluatePolicy(policy, localizedReason: localizedReason)
				if success {
					return try await action()
				}
				else { dismiss()}
			} catch let laError as LAError {
				if !isFallBack, laError.code == .userFallback {
					return try await authorizedAction(isFallBack: true, action: action, disabled: disabled, dismiss: dismiss, localizedReason: localizedReason)
				} else {
					dismiss()
					return nil
				}
			}
		} else if let error {
			throw WalletError(description: error.localizedDescription, code: error.code)
		}
		return nil
	}
}<|MERGE_RESOLUTION|>--- conflicted
+++ resolved
@@ -99,7 +99,6 @@
 	}
 	
 	func finalizeIssuing(id: String, data: Data, docType: String?, format: DataFormat, issueReq: IssueRequest, openId4VCIService: OpenId4VCIService) async throws -> WalletStorage.Document  {
-<<<<<<< HEAD
 		var dataToSave: Data = data
 		guard var ddt = DocDataType(rawValue: format.rawValue) else { throw WalletError(description: "Invalid format \(format.rawValue)") }
 		if var defTO = try? CodableCBORDecoder().decode(DeferredIssueModel.self, from: data) {
@@ -108,12 +107,6 @@
 			dataToSave = try! CodableCBOREncoder().encode(defTO)
 		}
 		let docTypeToSave = if format == .cbor { IssuerSigned(data: [UInt8](data))?.issuerAuth.mso.docType ?? docType } else { docType }
-=======
-		let iss = IssuerSigned(data: [UInt8](data))
-		guard let ddt = DocDataType(rawValue: format.rawValue) else { throw WalletError(description: "Invalid format \(format.rawValue)") }
-		let docTypeToSave = docType ?? (format == .cbor ? iss?.issuerAuth.mso.docType : nil)
-		var dataToSave: Data? = data
->>>>>>> 4e681e1d
 		guard let docTypeToSave else { throw WalletError(description: "Unknown document type") }
 		var issued: WalletStorage.Document
 		if !openId4VCIService.usedSecureEnclave {
