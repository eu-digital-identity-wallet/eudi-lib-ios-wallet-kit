--- conflicted
+++ resolved
@@ -62,12 +62,9 @@
 	public var logFileName: String? { didSet { try? initializeLogging() } }
 	public static var defaultClientId = "wallet-dev"
 	public static var defaultOpenID4VciRedirectUri = URL(string: "eudi-openid4ci://authorize")!
-<<<<<<< HEAD
 	public static var defaultOpenId4VCIConfig = OpenId4VCIConfig(clientId: defaultClientId, authFlowRedirectionURI: defaultOpenID4VciRedirectUri)
 	
-=======
 	public static var defaultServiceName = "eudiw"
->>>>>>> d2c511de
 	/// Initialize a wallet instance. All parameters are optional.
 	public init(storageType: StorageType = .keyChain, serviceName: String = defaultServiceName, accessGroup: String? = nil, trustedReaderCertificates: [Data]? = nil, userAuthenticationRequired: Bool = true, verifierApiUri: String? = nil, openID4VciIssuerUrl: String? = nil, openID4VciConfig: OpenId4VCIConfig? = nil, urlSession: URLSession? = nil, logFileName: String? = nil, modelFactory: (any MdocModelFactory.Type)? = nil) throws {
 		guard !serviceName.isEmpty, !serviceName.contains(":") else { throw WalletError(description: "Not allowed service name, remove : character") }
@@ -209,7 +206,6 @@
 		case .deferred(let deferredIssuanceModel):
 			dataToSave = try JSONEncoder().encode(deferredIssuanceModel)
 			docTypeToSave = docType ?? "DEFERRED"
-<<<<<<< HEAD
 		case .pending(let pendingAuthModel):
 			dataToSave = try JSONEncoder().encode(pendingAuthModel)
 			docTypeToSave = docType ?? "PENDING"
@@ -217,17 +213,6 @@
 		let newDocStatus: WalletStorage.DocumentStatus = data.isDeferred ? .deferred : (data.isPending ? .pending : .issued)
 		let newDocument = WalletStorage.Document(id: id, docType: docTypeToSave, docDataType: ddt, data: dataToSave, privateKeyType: openId4VCIService.usedSecureEnclave ? .secureEnclaveP256 : .x963EncodedP256, privateKey: issueReq.keyData, createdAt: Date(), status: newDocStatus)
 		if newDocStatus == .pending { await storage.appendDocModel(newDocument); return newDocument }
-=======
-			displayName = deferredIssuanceModel.displayName
-		}
-		var newDocument: WalletStorage.Document
-		let newDocStatus: WalletStorage.DocumentStatus = data.isDeferred ? .deferred : .issued
-		if !openId4VCIService.usedSecureEnclave {
-			newDocument = WalletStorage.Document(id: id, docType: docTypeToSave, docDataType: ddt, data: dataToSave, privateKeyType: .x963EncodedP256, privateKey: issueReq.keyData, createdAt: Date(), displayName: displayName,  status: newDocStatus)
-		} else {
-			newDocument = WalletStorage.Document(id: id, docType: docTypeToSave, docDataType: ddt, data: dataToSave, privateKeyType: .secureEnclaveP256, privateKey: issueReq.keyData, createdAt: Date(), displayName: displayName, status: newDocStatus)
-		}
->>>>>>> d2c511de
 		try issueReq.saveToStorage(storage.storageService, status: newDocStatus)
 		try endIssueDocument(newDocument)
 		await storage.appendDocModel(newDocument)
