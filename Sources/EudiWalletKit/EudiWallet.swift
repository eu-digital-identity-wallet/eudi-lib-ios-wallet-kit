<<<<<<< HEAD
/*
Copyright (c) 2023 European Commission

Licensed under the Apache License, Version 2.0 (the "License");
you may not use this file except in compliance with the License.
You may obtain a copy of the License at

		http://www.apache.org/licenses/LICENSE-2.0

Unless required by applicable law or agreed to in writing, software
distributed under the License is distributed on an "AS IS" BASIS,
WITHOUT WARRANTIES OR CONDITIONS OF ANY KIND, either express or implied.
See the License for the specific language governing permissions and
limitations under the License.
*/

import Foundation
import MdocDataModel18013
import MdocSecurity18013
import MdocDataTransfer18013
import WalletStorage
import LocalAuthentication
import CryptoKit
@preconcurrency import OpenID4VCI
import SwiftCBOR
import Logging
// ios specific imports
#if canImport(UIKit)
import FileLogging
import UIKit
#endif

/// User wallet implementation
public final class EudiWallet: ObservableObject, @unchecked Sendable {
	/// Storage manager instance
	public private(set) var storage: StorageManager!
	public private(set) var serviceName: String 
	/// The [access group](https://developer.apple.com/documentation/security/ksecattraccessgroup) that documents are stored in.
	public private(set) var accessGroup: String?
	/// Optional model factory type to create custom stronly-typed models
	public private(set) var modelFactory: (any DocClaimsDecodableFactory)?
	/// Whether user authentication via biometrics or passcode is required before sending user data
	public var userAuthenticationRequired: Bool
	/// Trusted root certificates to validate the reader authentication certificate included in the proximity request
	public var trustedReaderCertificates: [Data]?
	/// Method to perform mdoc authentication (MAC or signature). Defaults to device MAC
	public var deviceAuthMethod: DeviceAuthMethod = .deviceMac
	/// OpenID4VP verifier api URL (used for preregistered clients)
	public var verifierApiUri: String?
	/// OpenID4VP verifier legal name (used for preregistered clients)
	public var verifierLegalName: String?
	/// OpenID4VCI issuer URL
	public var openID4VciIssuerUrl: String?
	/// preferred UI culture for localization of display names. It must be a 2-letter language code. If not set, the system locale is used
	public var uiCulture: String?
	/// OpenID4VCI issuer parameters
	public var openID4VciConfig: OpenId4VCIConfig?
	/// This variable can be used to set a custom URLSession for network requests.
	public var urlSession: URLSession
	/// If not-nil, logging to the specified log file name will be configured
	public var logFileName: String? { didSet { try? initializeLogging() } }
    public static let defaultClient = Client(public: "wallet-dev")
	public static let defaultOpenID4VciRedirectUri = URL(string: "eudi-openid4ci://authorize")!
	public static let defaultOpenId4VCIConfig = OpenId4VCIConfig(client: defaultClient, authFlowRedirectionURI: defaultOpenID4VciRedirectUri)
	public static let defaultServiceName = "eudiw"
	/// Initialize a wallet instance. All parameters are optional.
	/// - Parameters:
	///   - storageType: The type of storage to use. Defaults to `.keyChain`.
	///   - serviceName: The service name for the keychain. Optional.
	///   - accessGroup: The access group for the keychain. Optional.
	///   - trustedReaderCertificates: An array of trusted reader certificates. Optional.
	///   - userAuthenticationRequired: A boolean indicating if user authentication is required when issuing or presenting a document. Defaults to `true`.
	///   - verifierApiUri: The URI for the default verifier API. Optional.
	///   - openID4VciIssuerUrl: The URL for the default OpenID4VCI issuer. Optional.
	///   - openID4VciConfig: The configuration for OpenID4VCI. Optional.
	///   - urlSession: The URL session to use for network requests. Optional.
	///   - logFileName: The name of the log file. Optional.
	///   - secureAreas: An array of secure areas. Optional.
	///   - modelFactory: The factory for creating Mdoc models. Optional.
	///
	/// - Throws: An error if initialization fails.
	///
	/// ```swift
	/// let wallet = try! EudiWallet(serviceName: "my_wallet_app", trustedReaderCertificates: [Data(name: "eudi_pid_issuer_ut", ext: "der")!])
	/// ```
	public init(storageType: StorageType = .keyChain, serviceName: String? = nil, accessGroup: String? = nil, trustedReaderCertificates: [Data]? = nil, userAuthenticationRequired: Bool = true, verifierApiUri: String? = nil, openID4VciIssuerUrl: String? = nil, openID4VciConfig: OpenId4VCIConfig? = nil, urlSession: URLSession? = nil, logFileName: String? = nil, secureAreas: [any SecureArea]? = nil, modelFactory: (any DocClaimsDecodableFactory)? = nil) throws {
		
		try Self.validateServiceParams(serviceName: serviceName)
		self.serviceName = serviceName ?? Self.defaultServiceName
		self.accessGroup = accessGroup
		self.modelFactory = modelFactory
		self.trustedReaderCertificates = trustedReaderCertificates
		self.userAuthenticationRequired = userAuthenticationRequired
		#if DEBUG
		self.userAuthenticationRequired = false
		#endif
		self.verifierApiUri	= verifierApiUri
		self.openID4VciIssuerUrl = openID4VciIssuerUrl
		self.openID4VciConfig = openID4VciConfig
		self.urlSession = urlSession ?? URLSession.shared
		self.logFileName = logFileName
		storage = self.getStorage()
		if let secureAreas, !secureAreas.isEmpty {
			for asa in secureAreas { SecureAreaRegistry.shared.register(secureArea: asa) }
		} else {
			// register default secure areas
			let kcSks = KeyChainSecureKeyStorage(serviceName: self.serviceName, accessGroup: accessGroup)
			if SecureEnclave.isAvailable { SecureAreaRegistry.shared.register(secureArea: SecureEnclaveSecureArea.create(storage: kcSks)) }
			SecureAreaRegistry.shared.register(secureArea: SoftwareSecureArea.create(storage: kcSks))
		}
	}
	
	func getStorage() -> StorageManager {
		guard storage == nil else { return self.storage }
		let keyChainObj = KeyChainStorageService(serviceName: serviceName, accessGroup: accessGroup)
		self.storage = StorageManager(storageService: keyChainObj, modelFactory: self.modelFactory)
		return self.storage
	}
	
	/// Helper method to return a file URL from a file name.
	///
	/// The file is created in the caches directory
	/// - Parameter fileName: A file name
	/// - Returns: Th URL of a log file stored in the caches directory
	nonisolated public static func getLogFileURL(_ fileName: String) throws -> URL? {
		return try FileManager.getCachesDirectory().appendingPathComponent(fileName)
	}
	
	private static func validateServiceParams(serviceName: String? = nil) throws {
		guard (serviceName?.contains(":") ?? false) == false else {
			let msg = "Not allowed service name, contains : character"
			logger.error("validateServiceParams:\(msg)")
			throw WalletError(description: msg)
		}
	}
	
	/// Get the contents of a log file stored in the caches directory
	/// - Parameter fileName: A file name
	/// - Returns: The file contents
	public func getLogFileContents(_ fileName: String) throws -> String {
		let logFileURL = try Self.getLogFileURL(fileName)
		guard let logFileURL else { throw WalletError(description: "Cannot create URL for file name \(fileName)") }
		return try String(contentsOf: logFileURL, encoding: .utf8)
	}
	
	/// Reset a log file stored in the caches directory
	/// - Parameter fileName: A file name
	public func resetLogFile(_ fileName: String) throws {
		let logFileURL = try Self.getLogFileURL(fileName)
		guard let logFileURL else { throw WalletError(description: "Cannot create URL for file name \(fileName)") }
		try FileManager.default.removeItem(at: logFileURL)
	}
	
	private func initializeLogging() throws {
		LoggingSystem.bootstrap { [logFileName] label in 
			var handlers:[LogHandler] = []
			if _isDebugAssertConfiguration() {
				handlers.append(StreamLogHandler.standardOutput(label: label))
			}
			#if canImport(UIKit)
				if let logFileName {
					do {
						let logFileURL = try Self.getLogFileURL(logFileName)
						guard let logFileURL else { throw WalletError(description: "Cannot create URL for file name \(logFileName)") }
						let fileLogger = try FileLogging(to: logFileURL)
						handlers.append(FileLogHandler(label: label, fileLogger: fileLogger))
					} catch { fatalError("Logging setup failed: \(error.localizedDescription)") }
				}
			#endif
			return MultiplexLogHandler(handlers)
		}
	}
	
	/// Prepare issuing by creating an issue request (id, private key) and an OpenId4VCI service instance
	/// - Parameters:
	///   - docType: document type
	///   - promptMessage: Prompt message for biometric authentication (optional)
	/// - Returns: (Issue request key pair, vci service, unique id)
	func prepareIssuing(id: String, docType: String?, displayName: String?, keyOptions: KeyOptions?, disablePrompt: Bool, promptMessage: String?) async throws -> OpenId4VCIService {
		guard let openID4VciIssuerUrl else { throw WalletError(description: "issuer Url not defined")}
		guard openID4VciConfig?.client != nil else { throw WalletError(description: "clientId not defined")}
		guard openID4VciConfig?.authFlowRedirectionURI != nil else { throw WalletError(description: "Auth flow Redirect URI not defined")}
		let issueReq = try await Self.authorizedAction(action: {
			return try await beginIssueDocument(id: id, keyOptions: keyOptions)
		}, disabled: !userAuthenticationRequired || disablePrompt, dismiss: {}, localizedReason: promptMessage ?? NSLocalizedString("issue_document", comment: "").replacingOccurrences(of: "{docType}", with: NSLocalizedString(displayName ?? docType ?? "", comment: "")))
		guard let issueReq else { throw LAError(.userCancel)}
		let openId4VCIService = await OpenId4VCIService(issueRequest: issueReq, credentialIssuerURL: openID4VciIssuerUrl, uiCulture: uiCulture, config: openID4VciConfig ?? OpenId4VCIConfig(client: Self.defaultClient, authFlowRedirectionURI: Self.defaultOpenID4VciRedirectUri), urlSession: urlSession)
		return openId4VCIService
	}

	public func getIssuerMetadata() async throws -> CredentialIssuerMetadata {
		guard let openID4VciIssuerUrl else { throw WalletError(description: "issuer Url not defined")}
		let credentialIssuerIdentifier = try CredentialIssuerId(openID4VciIssuerUrl)
		let issuerMetadata = await CredentialIssuerMetadataResolver(fetcher: Fetcher(session: urlSession)).resolve(source: .credentialIssuer(credentialIssuerIdentifier))
		switch issuerMetadata {
			case .success(let metaData): return metaData
			case .failure: throw WalletError(description: "Failed to retrieve issuer metadata")
		}
	}
	
	/// Issue a document with the given docType using OpenId4Vci protocol
	///
	/// If ``userAuthenticationRequired`` is true, user authentication is required. The authentication prompt message has localisation key "issue_document"
	///  - Parameters:
	///   - docType: Document type
	///   - keyOptions: Key options (secure area name and other options) for the document issuing (optional) 
	///   - promptMessage: Prompt message for biometric authentication (optional)
	/// - Returns: The document issued. It is saved in storage.
	@discardableResult public func issueDocument(docType: String?, scope: String?, identifier: String?, keyOptions: KeyOptions? = nil, promptMessage: String? = nil) async throws -> WalletStorage.Document {
		let openId4VCIService = try await prepareIssuing(id: UUID().uuidString, docType: docType, displayName: nil, keyOptions: keyOptions, disablePrompt: false, promptMessage: promptMessage)
		let data = try await openId4VCIService.issueDocument(docType: docType, scope: scope, identifier: identifier, promptMessage: promptMessage)
		return try await finalizeIssuing(issueOutcome: data.0, docType: docType, format: data.1, issueReq: openId4VCIService.issueReq, openId4VCIService: openId4VCIService)
	}

	/// Request a deferred issuance based on a stored deferred document. On success, the deferred document is replaced with the issued document.
	///
	/// The caller does not need to reload documents, storage manager collections are updated.
	/// - Parameter deferredDoc: A stored document with deferred status
	/// - Returns: The issued document in case it was approved in the backend and the deferred data are valid, otherwise a deferred status document
	@discardableResult public func requestDeferredIssuance(deferredDoc: WalletStorage.Document, keyOptions: KeyOptions? = nil) async throws -> WalletStorage.Document {
		guard deferredDoc.status == .deferred else { throw WalletError(description: "Invalid document status") }
		let issueReq = try IssueRequest(id: deferredDoc.id, keyOptions: keyOptions)
		let openId4VCIService = await OpenId4VCIService(issueRequest: issueReq, credentialIssuerURL: "", uiCulture: uiCulture, config: self.openID4VciConfig ?? Self.defaultOpenId4VCIConfig, urlSession: urlSession)
		let data = try await openId4VCIService.requestDeferredIssuance(deferredDoc: deferredDoc)
		guard case .issued(_, _, _) = data else { return deferredDoc }
		return try await finalizeIssuing(issueOutcome: data, docType: deferredDoc.docType, format: deferredDoc.docDataFormat, issueReq: issueReq, openId4VCIService: openId4VCIService)
	}
	
	/// Resume pending issuance. Supports dynamic isuuance scenario
	///
	/// The caller does not need to reload documents, storage manager collections are updated.
	/// - Parameter pendingDoc: A temporary document with pending status
	/// 
	/// - Returns: The issued document in case it was approved in the backend and the pendingDoc data are valid, otherwise a pendingDoc status document
	@discardableResult public func resumePendingIssuance(pendingDoc: WalletStorage.Document, webUrl: URL?, keyOptions: KeyOptions? = nil) async throws -> WalletStorage.Document {
		guard pendingDoc.status == .pending else { throw WalletError(description: "Invalid document status") }
		let openId4VCIService = try await prepareIssuing(id: pendingDoc.id, docType: pendingDoc.docType, displayName: nil, keyOptions: keyOptions, disablePrompt: true, promptMessage: nil)
		let outcome = try await openId4VCIService.resumePendingIssuance(pendingDoc: pendingDoc, webUrl: webUrl)
		if case .pending(_) = outcome { return pendingDoc }
		let res = try await finalizeIssuing(issueOutcome: outcome, docType: pendingDoc.docType, format: pendingDoc.docDataFormat, issueReq: openId4VCIService.issueReq, openId4VCIService: openId4VCIService)
		return res
	}
	
	func finalizeIssuing(issueOutcome: IssuanceOutcome, docType: String?, format: DocDataFormat, issueReq: IssueRequest, openId4VCIService: OpenId4VCIService) async throws -> WalletStorage.Document  {
		var dataToSave: Data;	var docTypeToSave: String?
		var docMetadata: DocMetadata?; var displayName: String?
		let pds = issueOutcome.pendingOrDeferredStatus
		switch issueOutcome {
		case .issued(let data, let str, let cc):
			dataToSave = if format == .cbor, let data { data } else if let str, let data = str.data(using: .utf8) { data } else { Data() }
			docMetadata = cc.convertToDocMetadata()
			let docTypeOrScope = docType ?? cc.docType ?? cc.scope
			
			docTypeToSave = if format == .cbor, let data { IssuerSigned(data: [UInt8](data))?.issuerAuth.mso.docType ?? docTypeOrScope } else if format == .sdjwt, let str, let ds = str.data(using: .utf8) {  StorageManager.getVctFromSdJwt(docData: ds) ?? docTypeOrScope } else { docTypeOrScope }
			displayName = cc.display.getName(uiCulture)
			
		case .deferred(let deferredIssuanceModel):
			dataToSave = try JSONEncoder().encode(deferredIssuanceModel)
			docMetadata = deferredIssuanceModel.configuration.convertToDocMetadata()
			docTypeToSave = docType ?? "DEFERRED"
			displayName = deferredIssuanceModel.configuration.display.getName(uiCulture)
		case .pending(let pendingAuthModel):
			dataToSave = try JSONEncoder().encode(pendingAuthModel)
			docMetadata = pendingAuthModel.configuration.convertToDocMetadata()
			docTypeToSave = docType ?? "PENDING"
			displayName = pendingAuthModel.configuration.display.getName(uiCulture)
		}
		let id = UUID().uuidString
		let newDocStatus: WalletStorage.DocumentStatus = issueOutcome.isDeferred ? .deferred : (issueOutcome.isPending ? .pending : .issued)
		let newDocument = WalletStorage.Document(id: id, docType: docTypeToSave, docDataFormat: format, data: dataToSave, secureAreaName: issueReq.secureAreaName, createdAt: Date(), metadata: docMetadata?.toData(), displayName: format.rawValue, status: newDocStatus)
		if newDocStatus == .pending { await storage.appendDocModel(newDocument, uiCulture: uiCulture); return newDocument }
		try await endIssueDocument(newDocument)
		await storage.appendDocModel(newDocument, uiCulture: uiCulture)
		await storage.refreshPublishedVars()
		if pds == nil { try await storage.removePendingOrDeferredDoc(id: id) }
		return newDocument
	}
	
	/// Resolve OpenID4VCI offer URL document types. Resolved offer metadata are cached
	/// - Parameters:
	///   - uriOffer: url with offer
	/// - Returns: Offered issue information model
	public func resolveOfferUrlDocTypes(uriOffer: String) async throws -> OfferedIssuanceModel {
		let openId4VCIService = try await prepareIssuing(id: "-", docType: "", displayName: nil, keyOptions: nil, disablePrompt: true, promptMessage: nil)
		return try await openId4VCIService.resolveOfferDocTypes(uriOffer: uriOffer)
	}
	
	/// Issue documents by offer URI.
	/// - Parameters:
	///   - offerUri: url with offer
	///   - docTypes: offered doc models available to be issued
	///   - docTypeKeyOptions: Key options (secure are name and other options) for each docType (optional)
	///   - txCodeValue: Transaction code given to user (if available)
	///   - promptMessage: prompt message for biometric authentication (optional)
	///   - claimSet: claim set (optional)
	/// - Returns: Array of issued and stored documents
	public func issueDocumentsByOfferUrl(offerUri: String, docTypes: [OfferedDocModel], docTypeKeyOptions: [String: KeyOptions]? = nil, txCodeValue: String? = nil, promptMessage: String? = nil, claimSet: ClaimSet? = nil) async throws -> [WalletStorage.Document] {
		if docTypes.isEmpty { return [] }
		var documents = [WalletStorage.Document]()
		var openId4VCIServices = [OpenId4VCIService]() 
		for (i, docTypeModel) in docTypes.enumerated() {
			openId4VCIServices.append(try await prepareIssuing(id: UUID().uuidString, docType: i > 0 ? "" : docTypes.map(\.docTypeOrScope).joined(separator: ", "), displayName: i > 0 ? nil : docTypes.map(\.displayName).joined(separator: ", "), keyOptions: docTypeKeyOptions?[docTypeModel.docTypeOrScope], disablePrompt: i > 0, promptMessage: promptMessage))
		}
		let (auth, credentialInfos) = try await openId4VCIServices.first!.authorizeOffer(offerUri: offerUri, docTypeModels: docTypes, txCodeValue: txCodeValue)
		for (i, openId4VCIService) in openId4VCIServices.enumerated() {
			if i > 0 { await openId4VCIServices[i].setBindingKey(bindingKey: await openId4VCIServices.first!.bindingKey) }
			guard let offer = await OpenId4VCIService.metadataCache[offerUri] else { throw WalletError(description: "offerUri not resolved. resolveOfferDocTypes must be called first")}
			guard let docData = try await openId4VCIService.issueDocumentByOfferUrl(offer: offer, authorizedOutcome: auth, configuration: credentialInfos[i], promptMessage: promptMessage, claimSet: claimSet) else { continue }
			documents.append(try await finalizeIssuing(issueOutcome: docData, docType: docTypes[i].docTypeOrScope, format: credentialInfos[i].format, issueReq: openId4VCIService.issueReq, openId4VCIService: openId4VCIService))
		}
		await OpenId4VCIService.removeOfferFromMetadata(offerUri: offerUri)
		return documents
	}
	
	/// Begin issuing a document by generating an issue request
	///
	/// - Parameters:
	///   - id: Document identifier
	///   - issuer: Issuer function
	public func beginIssueDocument(id: String, keyOptions: KeyOptions?, bDeferred: Bool = false) async throws -> IssueRequest {
		let request = try IssueRequest(id: id, keyOptions: keyOptions)
		return request
	}
	
	/// End issuing by saving the issuing document (and its private key) in storage
	/// - Parameter issued: The issued document
	public func endIssueDocument(_ issued: WalletStorage.Document) async throws {
		try await storage.storageService.saveDocument(issued, allowOverwrite: true)
	}
	
	/// Load documents with a specific status from storage
	///
	/// Calls ``storage`` loadDocuments
	/// - Returns: An array of ``WalletStorage.Document`` objects
	/// - Parameter status: Status of documents to load
	@discardableResult public func loadDocuments(status: WalletStorage.DocumentStatus) async throws -> [WalletStorage.Document]? {
		return try await storage.loadDocuments(status: status, uiCulture: uiCulture)
	}
	
	/// Load all documents from storage
	///
	/// Calls ``storage`` loadDocuments
	/// - Returns: An array of ``WalletStorage.Document`` objects
	/// - Parameter status: Status of documents to load
	@discardableResult public func loadAllDocuments() async throws -> [WalletStorage.Document]? {
		var res: [WalletStorage.Document]?
		for status in WalletStorage.DocumentStatus.allCases {
			if let docs = (try await loadDocuments(status: status)) {
				res = (res ?? []) + docs
			}
		}
		return res
	}

	/// Load a document with a specific status from storage
	///
	/// Calls ``storage`` loadDocuments
	/// - Returns: A `WalletStorage.Document` object
	/// - Parameter status: Status of document to load
	@discardableResult public func loadDocument(id: String, status: WalletStorage.DocumentStatus) async throws -> WalletStorage.Document? {
		return try await storage.loadDocument(id: id, uiCulture: uiCulture, status: status)
	}

	/// Delete documents with a specified status from storage
	///
	/// Calls ``storage`` deleteDocuments
	/// - Parameter status: Status of documents to delete
	public func deleteDocuments(status: WalletStorage.DocumentStatus) async throws  {
		return try await storage.deleteDocuments(status: status)
	}
	
	/// Delete all documents
	public func deleteAllDocuments() async throws {
		for status in WalletStorage.DocumentStatus.allCases {
			try await deleteDocuments(status: status)
		}
	}

	/// Delete document by id

	/// Deletes a document with the specified ID and status.
	/// - Parameters:
	///   - id: The unique identifier of the document to be deleted.
	///   - status: The current status of the document.
	///
	/// - Throws: An error if the document could not be deleted.
	public func deleteDocument(id: String, status: DocumentStatus) async throws {
		try await storage.deleteDocument(id: id, status: status)
	}
	
	/// Load sample data from json files
	///
	/// The mdoc data are stored in wallet storage as documents
	/// - Parameter sampleDataFiles: Names of sample files provided in the app bundle
	public func loadSampleData(sampleDataFiles: [String]? = nil) async throws {
		try? await storage.storageService.deleteDocuments(status: .issued)
		let docSamplesData = (sampleDataFiles ?? ["EUDI_sample_data"]).compactMap { Data(name:$0) }
			.compactMap(SignUpResponse.decomposeCBORSignupResponse(data:)).flatMap {$0}
		for dsd in docSamplesData {
			guard let pkCose = await CoseKeyPrivate.from(base64: dsd.pkData.base64EncodedString()) else { continue }
			let id = UUID().uuidString
			_ = try await pkCose.secureArea.createKey(id: id, keyOptions: nil)
			let displayName = dsd.docType == EuPidModel.euPidDocType ? "PID" : (dsd.docType == IsoMdlModel.isoDocType ? "mDL" : dsd.docType)
			let docMetadata = DocMetadata(credentialIssuerIdentifier: "", configurationIdentifier: "", docType: dsd.docType, display: [DisplayMetadata(name: displayName, localeIdentifier: "en_US")], issuerDisplay: [])
			let docSample = Document(id: id, docType: dsd.docType, docDataFormat: .cbor, data: dsd.issData, secureAreaName: SecureAreaRegistry.DeviceSecureArea.software.rawValue, createdAt: Date.distantPast, metadata: docMetadata.toData(), displayName: displayName, status: .issued)
			try await storage.storageService.saveDocument(docSample, allowOverwrite: true)
		}
		do {
			try await storage.loadDocuments(status: .issued, uiCulture: uiCulture)
		} catch {
			await storage.setError(error)
			throw WalletError(description: error.localizedDescription)
		}
	}

	/// Prepare Service Data Parameters
	/// - Parameters:
	///   - docType: docType of documents to present (optional)
	/// - Returns: An ``InitializeTransferData`` instance that can be used to initialize a presentation service
	public func prepareServiceDataParameters(docType: String? = nil, format: DocDataFormat? = nil) async throws -> InitializeTransferData {
		var parameters: InitializeTransferData
		guard var docs = try await storage.storageService.loadDocuments(status: .issued), docs.count > 0 else { throw WalletError(description: "No documents found") }
		if let docType { docs = docs.filter { $0.docType == docType} }
		if let docType { guard docs.count > 0 else { throw WalletError(description: "No documents of type \(docType) found") } }
		if let format { docs = docs.filter { $0.docDataFormat == format } }
		let cborsWithKeys = docs.compactMap { $0.getDataForTransfer() }
		guard cborsWithKeys.count > 0 else { throw WalletError(description: "Documents decode error") }
		let docData = Dictionary(uniqueKeysWithValues: cborsWithKeys.map(\.doc))
		let keyData = Dictionary(uniqueKeysWithValues: cborsWithKeys.map(\.sa))
		let idsToDocTypes = Dictionary(uniqueKeysWithValues: docs.filter({$0.docType != nil}).map { ($0.id, $0.docType!) })
		let docDisplayNames = Dictionary(uniqueKeysWithValues: docs.map { ($0.id, $0.getDisplayNames(uiCulture)) })
		let hashingAlgs = Dictionary(uniqueKeysWithValues: docs.map { ($0.id, StorageManager.getHashingAlgorithm(doc: $0))}).compactMapValues { $0 }
		parameters = InitializeTransferData(dataFormats: Dictionary(uniqueKeysWithValues: cborsWithKeys.map(\.fmt)), documentData: docData, docDisplayNames: docDisplayNames, privateKeyData: keyData, trustedCertificates: trustedReaderCertificates ?? [], deviceAuthMethod: deviceAuthMethod.rawValue, idsToDocTypes: idsToDocTypes, hashingAlgs: hashingAlgs)
		return parameters
	}
	
	/// Begin attestation presentation to a verifier
	/// - Parameters:
	///   - flow: Presentation ``FlowType`` instance
	///   - docType: DocType of documents to present (optional)
	/// - Returns: A presentation session instance,
	public func beginPresentation(flow: FlowType, docType: String? = nil) async -> PresentationSession {
		do {
			let parameters = try await prepareServiceDataParameters(docType: docType, format: flow == .ble ? .cbor : nil)
			let docIdAndTypes = storage.getDocIdsToTypes()
			switch flow {
			case .ble:
				let bleSvc = try BlePresentationService(parameters: parameters)
				return PresentationSession(presentationService: bleSvc, docIdAndTypes: docIdAndTypes, userAuthenticationRequired: userAuthenticationRequired)
			case .openid4vp(let qrCode):
				let openIdSvc = try OpenId4VpService(parameters: parameters, qrCode: qrCode, openId4VpVerifierApiUri: self.verifierApiUri, openId4VpVerifierLegalName: self.verifierLegalName, urlSession: urlSession)
				return PresentationSession(presentationService: openIdSvc, docIdAndTypes: docIdAndTypes, userAuthenticationRequired: userAuthenticationRequired)
			default:
				return PresentationSession(presentationService: FaultPresentationService(error: PresentationSession.makeError(str: "Use beginPresentation(service:)")), docIdAndTypes: docIdAndTypes, userAuthenticationRequired: false)
			}
		} catch {
			return PresentationSession(presentationService: FaultPresentationService(error: error), docIdAndTypes: [:], userAuthenticationRequired: false)
		}
	}
	
	/// Begin attestation presentation to a verifier
	/// - Parameters:
	///   - service: An instance conforming to the ``PresentationService`` protocol that will
	///    be used to handle the presentation.
	///   - docType: DocType of documents to present (optional)
	/// - Returns: A `PresentationSession` instance,
	public func beginPresentation(service: any PresentationService) async -> PresentationSession {
		return PresentationSession(presentationService: service, docIdAndTypes: storage.getDocIdsToTypes(), userAuthenticationRequired: userAuthenticationRequired)
	}
	
	/// Perform an action after user authorization via TouchID/FaceID/Passcode
	/// - Parameters:
	///   - dismiss: Action to perform if the user cancels authorization
	///   - action: Action to perform after user authorization
	public static func authorizedAction<T: Sendable>(action: () async throws -> T, disabled: Bool, dismiss: () -> Void, localizedReason: String) async throws -> T? {
		return try await authorizedAction(isFallBack: false, action: action, disabled: disabled, dismiss: dismiss, localizedReason: localizedReason)
	}
	
	/// Executes an authorized action with optional fallback and dismissal handling.
	/// The action is performed after successful biometric authentication (TouchID or FaceID).
	///
	/// - Parameters:
	///   - isFallBack: A Boolean value indicating whether the action is a fallback after failed biometric authentication
	///  (ask for pin code). Default is `false`.
	///   - action: An asynchronous closure that performs the action and returns a result of type `T`.
	///   - disabled: A Boolean value indicating whether the action is disabled.
	///   - dismiss: A closure that handles the dismissal of the action.
	///   - localizedReason: A localized string providing the reason for the authorization request.
	///
	/// - Returns: An optional result of type `T` if the action is successful, otherwise `nil`.
	///
	/// - Throws: An error if the action fails.
	static func authorizedAction<T: Sendable>(isFallBack: Bool = false, action: () async throws -> T, disabled: Bool, dismiss: () -> Void, localizedReason: String) async throws -> T? {
		guard !disabled else {
			return try await action()
		}
		let context = LAContext()
		var error: NSError?
		let policy: LAPolicy = .deviceOwnerAuthentication
		if context.canEvaluatePolicy(policy, error: &error) {
			do {
				let success = try await context.evaluatePolicy(policy, localizedReason: localizedReason)
				#if os(iOS)
				if success, let scene = await UIApplication.shared.connectedScenes.first {
					let activateState = await scene.activationState
					if activateState != .foregroundActive {
					  // Delay the task by 1 second if not foreground
						try await Task.sleep(nanoseconds: 1_000_000_000)
					}
					return try await action()
				}
				else { dismiss(); }
				#else 
				if success { return try await action() } 
				#endif
			} catch let laError as LAError {
				if !isFallBack, laError.code == .userFallback {
					return try await authorizedAction(isFallBack: true, action: action, disabled: disabled, dismiss: dismiss, localizedReason: localizedReason)
				} else {
					dismiss()
					return nil
				}
			}
		} else if let error {
			throw WalletError(description: error.localizedDescription)
		}
		return nil
	}
}
=======
/*
Copyright (c) 2023 European Commission

Licensed under the Apache License, Version 2.0 (the "License");
you may not use this file except in compliance with the License.
You may obtain a copy of the License at

		http://www.apache.org/licenses/LICENSE-2.0

Unless required by applicable law or agreed to in writing, software
distributed under the License is distributed on an "AS IS" BASIS,
WITHOUT WARRANTIES OR CONDITIONS OF ANY KIND, either express or implied.
See the License for the specific language governing permissions and
limitations under the License.
*/

import Foundation
import MdocDataModel18013
import MdocSecurity18013
import MdocDataTransfer18013
import WalletStorage
import LocalAuthentication
import CryptoKit
@preconcurrency import OpenID4VCI
import SwiftCBOR
import Logging
// ios specific imports
#if canImport(UIKit)
import FileLogging
import UIKit
#endif

/// User wallet implementation
public final class EudiWallet: ObservableObject, @unchecked Sendable {
	/// Storage manager instance
	public private(set) var storage: StorageManager!
	public private(set) var serviceName: String
	/// The [access group](https://developer.apple.com/documentation/security/ksecattraccessgroup) that documents are stored in.
	public private(set) var accessGroup: String?
	/// Optional model factory type to create custom stronly-typed models
	public private(set) var modelFactory: (any DocClaimsDecodableFactory)?
	/// Whether user authentication via biometrics or passcode is required before sending user data
	public var userAuthenticationRequired: Bool
	/// Trusted root certificates to validate the reader authentication certificate included in the proximity request
	public var trustedReaderCertificates: [Data]?
	/// Method to perform mdoc authentication (MAC or signature). Defaults to device MAC
	public var deviceAuthMethod: DeviceAuthMethod = .deviceMac
	/// OpenID4VP verifier api URL (used for preregistered clients)
	public var verifierApiUri: String?
	/// OpenID4VP verifier legal name (used for preregistered clients)
	public var verifierLegalName: String?
	/// OpenID4VCI issuer URL
	public var openID4VciIssuerUrl: String?
	/// preferred UI culture for localization of display names. It must be a 2-letter language code. If not set, the system locale is used
	public var uiCulture: String?
	/// OpenID4VCI issuer parameters
	public var openID4VciConfig: OpenId4VCIConfig?
	/// This variable can be used to set a custom URLSession for network requests.
	public var urlSession: URLSession
	/// If not-nil, logging to the specified log file name will be configured
	public var logFileName: String? { didSet { try? initializeLogging() } }
	public static let defaultClientId = "wallet-dev"
	public static let defaultOpenID4VciRedirectUri = URL(string: "eudi-openid4ci://authorize")!
	public static let defaultOpenId4VCIConfig = OpenId4VCIConfig(client: .public(id: defaultClientId), authFlowRedirectionURI: defaultOpenID4VciRedirectUri)
	public static let defaultServiceName = "eudiw"
	/// Initialize a wallet instance. All parameters are optional.
	/// - Parameters:
	///   - storageType: The type of storage to use. Defaults to `.keyChain`.
	///   - serviceName: The service name for the keychain. Optional.
	///   - accessGroup: The access group for the keychain. Optional.
	///   - trustedReaderCertificates: An array of trusted reader certificates. Optional.
	///   - userAuthenticationRequired: A boolean indicating if user authentication is required when issuing or presenting a document. Defaults to `true`.
	///   - verifierApiUri: The URI for the default verifier API. Optional.
	///   - openID4VciIssuerUrl: The URL for the default OpenID4VCI issuer. Optional.
	///   - openID4VciConfig: The configuration for OpenID4VCI. Optional.
	///   - urlSession: The URL session to use for network requests. Optional.
	///   - logFileName: The name of the log file. Optional.
	///   - secureAreas: An array of secure areas. Optional.
	///   - modelFactory: The factory for creating Mdoc models. Optional.
	///
	/// - Throws: An error if initialization fails.
	///
	/// ```swift
	/// let wallet = try! EudiWallet(serviceName: "my_wallet_app", trustedReaderCertificates: [Data(name: "eudi_pid_issuer_ut", ext: "der")!])
	/// ```
	public init(storageType: StorageType = .keyChain, serviceName: String? = nil, accessGroup: String? = nil, trustedReaderCertificates: [Data]? = nil, userAuthenticationRequired: Bool = true, verifierApiUri: String? = nil, openID4VciIssuerUrl: String? = nil, openID4VciConfig: OpenId4VCIConfig? = nil, urlSession: URLSession? = nil, logFileName: String? = nil, secureAreas: [any SecureArea]? = nil, modelFactory: (any DocClaimsDecodableFactory)? = nil) throws {

		try Self.validateServiceParams(serviceName: serviceName)
		self.serviceName = serviceName ?? Self.defaultServiceName
		self.accessGroup = accessGroup
		self.modelFactory = modelFactory
		self.trustedReaderCertificates = trustedReaderCertificates
		self.userAuthenticationRequired = userAuthenticationRequired
		#if DEBUG
		self.userAuthenticationRequired = false
		#endif
		self.verifierApiUri	= verifierApiUri
		self.openID4VciIssuerUrl = openID4VciIssuerUrl
		self.openID4VciConfig = openID4VciConfig
		self.urlSession = urlSession ?? URLSession.shared
		self.logFileName = logFileName
		storage = self.getStorage()
		if let secureAreas, !secureAreas.isEmpty {
			for asa in secureAreas { SecureAreaRegistry.shared.register(secureArea: asa) }
		} else {
			// register default secure areas
			let kcSks = KeyChainSecureKeyStorage(serviceName: self.serviceName, accessGroup: accessGroup)
			if SecureEnclave.isAvailable { SecureAreaRegistry.shared.register(secureArea: SecureEnclaveSecureArea.create(storage: kcSks)) }
			SecureAreaRegistry.shared.register(secureArea: SoftwareSecureArea.create(storage: kcSks))
		}
	}

	func getStorage() -> StorageManager {
		guard storage == nil else { return self.storage }
		let keyChainObj = KeyChainStorageService(serviceName: serviceName, accessGroup: accessGroup)
		self.storage = StorageManager(storageService: keyChainObj, modelFactory: self.modelFactory)
		return self.storage
	}

	/// Helper method to return a file URL from a file name.
	///
	/// The file is created in the caches directory
	/// - Parameter fileName: A file name
	/// - Returns: Th URL of a log file stored in the caches directory
	nonisolated public static func getLogFileURL(_ fileName: String) throws -> URL? {
		return try FileManager.getCachesDirectory().appendingPathComponent(fileName)
	}

	private static func validateServiceParams(serviceName: String? = nil) throws {
		guard (serviceName?.contains(":") ?? false) == false else {
			let msg = "Not allowed service name, contains : character"
			logger.error("validateServiceParams:\(msg)")
			throw WalletError(description: msg)
		}
	}

	/// Get the contents of a log file stored in the caches directory
	/// - Parameter fileName: A file name
	/// - Returns: The file contents
	public func getLogFileContents(_ fileName: String) throws -> String {
		let logFileURL = try Self.getLogFileURL(fileName)
		guard let logFileURL else { throw WalletError(description: "Cannot create URL for file name \(fileName)") }
		return try String(contentsOf: logFileURL, encoding: .utf8)
	}

	/// Reset a log file stored in the caches directory
	/// - Parameter fileName: A file name
	public func resetLogFile(_ fileName: String) throws {
		let logFileURL = try Self.getLogFileURL(fileName)
		guard let logFileURL else { throw WalletError(description: "Cannot create URL for file name \(fileName)") }
		try FileManager.default.removeItem(at: logFileURL)
	}

	private func initializeLogging() throws {
		LoggingSystem.bootstrap { [logFileName] label in
			var handlers:[LogHandler] = []
			if _isDebugAssertConfiguration() {
				handlers.append(StreamLogHandler.standardOutput(label: label))
			}
			#if canImport(UIKit)
				if let logFileName {
					do {
						let logFileURL = try Self.getLogFileURL(logFileName)
						guard let logFileURL else { throw WalletError(description: "Cannot create URL for file name \(logFileName)") }
						let fileLogger = try FileLogging(to: logFileURL)
						handlers.append(FileLogHandler(label: label, fileLogger: fileLogger))
					} catch { fatalError("Logging setup failed: \(error.localizedDescription)") }
				}
			#endif
			return MultiplexLogHandler(handlers)
		}
	}

	/// Prepare issuing by creating an issue request (id, private key) and an OpenId4VCI service instance
	/// - Parameters:
	///   - docType: document type
	///   - promptMessage: Prompt message for biometric authentication (optional)
	/// - Returns: (Issue request key pair, vci service, unique id)
	func prepareIssuing(id: String, docType: String?, displayName: String?, keyOptions: KeyOptions?, disablePrompt: Bool, promptMessage: String?) async throws -> OpenId4VCIService {
		guard let openID4VciIssuerUrl else { throw WalletError(description: "issuer Url not defined")}
		guard openID4VciConfig?.client != nil else { throw WalletError(description: "clientId not defined")}
		guard openID4VciConfig?.authFlowRedirectionURI != nil else { throw WalletError(description: "Auth flow Redirect URI not defined")}
		let issueReq = try await Self.authorizedAction(action: {
			return try await beginIssueDocument(id: id, keyOptions: keyOptions)
		}, disabled: !userAuthenticationRequired || disablePrompt, dismiss: {}, localizedReason: promptMessage ?? NSLocalizedString("issue_document", comment: "").replacingOccurrences(of: "{docType}", with: NSLocalizedString(displayName ?? docType ?? "", comment: "")))
		guard let issueReq else { throw LAError(.userCancel)}
		let openId4VCIService = await OpenId4VCIService(issueRequest: issueReq, credentialIssuerURL: openID4VciIssuerUrl, uiCulture: uiCulture, config: openID4VciConfig ?? OpenId4VCIConfig(client: .public(id: Self.defaultClientId), authFlowRedirectionURI: Self.defaultOpenID4VciRedirectUri), urlSession: urlSession)
		return openId4VCIService
	}

	public func getIssuerMetadata() async throws -> CredentialIssuerMetadata {
		guard let openID4VciIssuerUrl else { throw WalletError(description: "issuer Url not defined")}
		let credentialIssuerIdentifier = try CredentialIssuerId(openID4VciIssuerUrl)
		let issuerMetadata = await CredentialIssuerMetadataResolver(fetcher: Fetcher(session: urlSession)).resolve(source: .credentialIssuer(credentialIssuerIdentifier))
		switch issuerMetadata {
			case .success(let metaData): return metaData
			case .failure: throw WalletError(description: "Failed to retrieve issuer metadata")
		}
	}

	/// Issue a document with the given docType using OpenId4Vci protocol
	///
	/// If ``userAuthenticationRequired`` is true, user authentication is required. The authentication prompt message has localisation key "issue_document"
	///  - Parameters:
	///   - docType: Document type
	///   - keyOptions: Key options (secure area name and other options) for the document issuing (optional)
	///   - promptMessage: Prompt message for biometric authentication (optional)
	/// - Returns: The document issued. It is saved in storage.
	@discardableResult public func issueDocument(docType: String?, scope: String?, identifier: String?, keyOptions: KeyOptions? = nil, promptMessage: String? = nil) async throws -> WalletStorage.Document {
		let openId4VCIService = try await prepareIssuing(id: UUID().uuidString, docType: docType, displayName: nil, keyOptions: keyOptions, disablePrompt: false, promptMessage: promptMessage)
		let data = try await openId4VCIService.issueDocument(docType: docType, scope: scope, identifier: identifier, promptMessage: promptMessage)
		return try await finalizeIssuing(issueOutcome: data.0, docType: docType, format: data.1, issueReq: openId4VCIService.issueReq, openId4VCIService: openId4VCIService)
	}

	/// Request a deferred issuance based on a stored deferred document. On success, the deferred document is replaced with the issued document.
	///
	/// The caller does not need to reload documents, storage manager collections are updated.
	/// - Parameter deferredDoc: A stored document with deferred status
	/// - Returns: The issued document in case it was approved in the backend and the deferred data are valid, otherwise a deferred status document
	@discardableResult public func requestDeferredIssuance(deferredDoc: WalletStorage.Document, keyOptions: KeyOptions? = nil) async throws -> WalletStorage.Document {
		guard deferredDoc.status == .deferred else { throw WalletError(description: "Invalid document status") }
		let issueReq = try IssueRequest(id: deferredDoc.id, keyOptions: keyOptions)
		let openId4VCIService = await OpenId4VCIService(issueRequest: issueReq, credentialIssuerURL: "", uiCulture: uiCulture, config: self.openID4VciConfig ?? Self.defaultOpenId4VCIConfig, urlSession: urlSession)
		let data = try await openId4VCIService.requestDeferredIssuance(deferredDoc: deferredDoc)
		guard case .issued(_, _, _) = data else { return deferredDoc }
		return try await finalizeIssuing(issueOutcome: data, docType: deferredDoc.docType, format: deferredDoc.docDataFormat, issueReq: issueReq, openId4VCIService: openId4VCIService)
	}

	/// Resume pending issuance. Supports dynamic isuuance scenario
	///
	/// The caller does not need to reload documents, storage manager collections are updated.
	/// - Parameter pendingDoc: A temporary document with pending status
	///
	/// - Returns: The issued document in case it was approved in the backend and the pendingDoc data are valid, otherwise a pendingDoc status document
	@discardableResult public func resumePendingIssuance(pendingDoc: WalletStorage.Document, webUrl: URL?, keyOptions: KeyOptions? = nil) async throws -> WalletStorage.Document {
		guard pendingDoc.status == .pending else { throw WalletError(description: "Invalid document status") }
		let openId4VCIService = try await prepareIssuing(id: pendingDoc.id, docType: pendingDoc.docType, displayName: nil, keyOptions: keyOptions, disablePrompt: true, promptMessage: nil)
		let outcome = try await openId4VCIService.resumePendingIssuance(pendingDoc: pendingDoc, webUrl: webUrl)
		if case .pending(_) = outcome { return pendingDoc }
		let res = try await finalizeIssuing(issueOutcome: outcome, docType: pendingDoc.docType, format: pendingDoc.docDataFormat, issueReq: openId4VCIService.issueReq, openId4VCIService: openId4VCIService)
		return res
	}

	func finalizeIssuing(issueOutcome: IssuanceOutcome, docType: String?, format: DocDataFormat, issueReq: IssueRequest, openId4VCIService: OpenId4VCIService) async throws -> WalletStorage.Document  {
		var dataToSave: Data;	var docTypeToSave: String?
		var docMetadata: DocMetadata?; var displayName: String?
		let pds = issueOutcome.pendingOrDeferredStatus
		switch issueOutcome {
		case .issued(let data, let str, let cc):
			dataToSave = if format == .cbor, let data { data } else if let str, let data = str.data(using: .utf8) { data } else { Data() }
			docMetadata = cc.convertToDocMetadata()
			let docTypeOrScope = docType ?? cc.docType ?? cc.scope
			docTypeToSave = if format == .cbor, let data { IssuerSigned(data: [UInt8](data))?.issuerAuth.mso.docType ?? docTypeOrScope } else if format == .sdjwt, let str, let ds = str.data(using: .utf8) {  StorageManager.getVctFromSdJwt(docData: ds) ?? docTypeOrScope } else { docTypeOrScope }
			displayName = cc.display.getName(uiCulture)
		case .deferred(let deferredIssuanceModel):
			dataToSave = try JSONEncoder().encode(deferredIssuanceModel)
			docMetadata = deferredIssuanceModel.configuration.convertToDocMetadata()
			docTypeToSave = docType ?? "DEFERRED"
			displayName = deferredIssuanceModel.configuration.display.getName(uiCulture)
		case .pending(let pendingAuthModel):
			dataToSave = try JSONEncoder().encode(pendingAuthModel)
			docMetadata = pendingAuthModel.configuration.convertToDocMetadata()
			docTypeToSave = docType ?? "PENDING"
			displayName = pendingAuthModel.configuration.display.getName(uiCulture)
		}
		let newDocStatus: WalletStorage.DocumentStatus = issueOutcome.isDeferred ? .deferred : (issueOutcome.isPending ? .pending : .issued)
		let newDocument = WalletStorage.Document(id: issueReq.id, docType: docTypeToSave, docDataFormat: format, data: dataToSave, secureAreaName: issueReq.secureAreaName, createdAt: Date(), metadata: docMetadata?.toData(), displayName: displayName, status: newDocStatus)
		if newDocStatus == .pending { await storage.appendDocModel(newDocument, uiCulture: uiCulture); return newDocument }
		try await endIssueDocument(newDocument)
		await storage.appendDocModel(newDocument, uiCulture: uiCulture)
		await storage.refreshPublishedVars()
		if pds == nil { try await storage.removePendingOrDeferredDoc(id: issueReq.id) }
		return newDocument
	}

	/// Resolve OpenID4VCI offer URL document types. Resolved offer metadata are cached
	/// - Parameters:
	///   - uriOffer: url with offer
	/// - Returns: Offered issue information model
	public func resolveOfferUrlDocTypes(uriOffer: String) async throws -> OfferedIssuanceModel {
		let openId4VCIService = try await prepareIssuing(id: "-", docType: "", displayName: nil, keyOptions: nil, disablePrompt: true, promptMessage: nil)
		return try await openId4VCIService.resolveOfferDocTypes(uriOffer: uriOffer)
	}

	/// Issue documents by offer URI.
	/// - Parameters:
	///   - offerUri: url with offer
	///   - docTypes: offered doc models available to be issued
	///   - docTypeKeyOptions: Key options (secure are name and other options) for each docType (optional)
	///   - txCodeValue: Transaction code given to user (if available)
	///   - promptMessage: prompt message for biometric authentication (optional)
	///   - claimSet: claim set (optional)
	/// - Returns: Array of issued and stored documents
	public func issueDocumentsByOfferUrl(offerUri: String, docTypes: [OfferedDocModel], docTypeKeyOptions: [String: KeyOptions]? = nil, txCodeValue: String? = nil, promptMessage: String? = nil, claimSet: ClaimSet? = nil) async throws -> [WalletStorage.Document] {
		if docTypes.isEmpty { return [] }
		var documents = [WalletStorage.Document]()
		var openId4VCIServices = [OpenId4VCIService]()
		for (i, docTypeModel) in docTypes.enumerated() {
			openId4VCIServices.append(try await prepareIssuing(id: UUID().uuidString, docType: i > 0 ? "" : docTypes.map(\.docTypeOrScope).joined(separator: ", "), displayName: i > 0 ? nil : docTypes.map(\.displayName).joined(separator: ", "), keyOptions: docTypeKeyOptions?[docTypeModel.docTypeOrScope], disablePrompt: i > 0, promptMessage: promptMessage))
		}
		let (auth, credentialInfos) = try await openId4VCIServices.first!.authorizeOffer(offerUri: offerUri, docTypeModels: docTypes, txCodeValue: txCodeValue)
		for (i, openId4VCIService) in openId4VCIServices.enumerated() {
			if i > 0 { await openId4VCIServices[i].setBindingKey(bindingKey: await openId4VCIServices.first!.bindingKey) }
			guard let offer = await OpenId4VCIService.metadataCache[offerUri] else { throw WalletError(description: "offerUri not resolved. resolveOfferDocTypes must be called first")}
			guard let docData = try await openId4VCIService.issueDocumentByOfferUrl(offer: offer, authorizedOutcome: auth, configuration: credentialInfos[i], promptMessage: promptMessage, claimSet: claimSet) else { continue }
			documents.append(try await finalizeIssuing(issueOutcome: docData, docType: docTypes[i].docTypeOrScope, format: credentialInfos[i].format, issueReq: openId4VCIService.issueReq, openId4VCIService: openId4VCIService))
		}
		await OpenId4VCIService.removeOfferFromMetadata(offerUri: offerUri)
		return documents
	}

	/// Begin issuing a document by generating an issue request
	///
	/// - Parameters:
	///   - id: Document identifier
	///   - issuer: Issuer function
	public func beginIssueDocument(id: String, keyOptions: KeyOptions?, bDeferred: Bool = false) async throws -> IssueRequest {
		let request = try IssueRequest(id: id, keyOptions: keyOptions)
		return request
	}

	/// End issuing by saving the issuing document (and its private key) in storage
	/// - Parameter issued: The issued document
	public func endIssueDocument(_ issued: WalletStorage.Document) async throws {
		try await storage.storageService.saveDocument(issued, allowOverwrite: true)
	}

	/// Load documents with a specific status from storage
	///
	/// Calls ``storage`` loadDocuments
	/// - Returns: An array of ``WalletStorage.Document`` objects
	/// - Parameter status: Status of documents to load
	@discardableResult public func loadDocuments(status: WalletStorage.DocumentStatus) async throws -> [WalletStorage.Document]? {
		return try await storage.loadDocuments(status: status, uiCulture: uiCulture)
	}

	/// Load all documents from storage
	///
	/// Calls ``storage`` loadDocuments
	/// - Returns: An array of ``WalletStorage.Document`` objects
	/// - Parameter status: Status of documents to load
	@discardableResult public func loadAllDocuments() async throws -> [WalletStorage.Document]? {
		var res: [WalletStorage.Document]?
		for status in WalletStorage.DocumentStatus.allCases {
			if let docs = (try await loadDocuments(status: status)) {
				res = (res ?? []) + docs
			}
		}
		return res
	}

	/// Load a document with a specific status from storage
	///
	/// Calls ``storage`` loadDocuments
	/// - Returns: A `WalletStorage.Document` object
	/// - Parameter status: Status of document to load
	@discardableResult public func loadDocument(id: String, status: WalletStorage.DocumentStatus) async throws -> WalletStorage.Document? {
		return try await storage.loadDocument(id: id, uiCulture: uiCulture, status: status)
	}

	/// Delete documents with a specified status from storage
	///
	/// Calls ``storage`` deleteDocuments
	/// - Parameter status: Status of documents to delete
	public func deleteDocuments(status: WalletStorage.DocumentStatus) async throws  {
		return try await storage.deleteDocuments(status: status)
	}

	/// Delete all documents
	public func deleteAllDocuments() async throws {
		for status in WalletStorage.DocumentStatus.allCases {
			try await deleteDocuments(status: status)
		}
	}

	/// Delete document by id

	/// Deletes a document with the specified ID and status.
	/// - Parameters:
	///   - id: The unique identifier of the document to be deleted.
	///   - status: The current status of the document.
	///
	/// - Throws: An error if the document could not be deleted.
	public func deleteDocument(id: String, status: DocumentStatus) async throws {
		try await storage.deleteDocument(id: id, status: status)
	}

	/// Load sample data from json files
	///
	/// The mdoc data are stored in wallet storage as documents
	/// - Parameter sampleDataFiles: Names of sample files provided in the app bundle
	public func loadSampleData(sampleDataFiles: [String]? = nil) async throws {
		try? await storage.storageService.deleteDocuments(status: .issued)
		let docSamplesData = (sampleDataFiles ?? ["EUDI_sample_data"]).compactMap { Data(name:$0) }
			.compactMap(SignUpResponse.decomposeCBORSignupResponse(data:)).flatMap {$0}
		for dsd in docSamplesData {
			guard let pkCose = await CoseKeyPrivate.from(base64: dsd.pkData.base64EncodedString()) else { continue }
			let id = UUID().uuidString
			_ = try await pkCose.secureArea.createKey(id: id, keyOptions: nil)
			let displayName = dsd.docType == EuPidModel.euPidDocType ? "PID" : (dsd.docType == IsoMdlModel.isoDocType ? "mDL" : dsd.docType)
			let docMetadata = DocMetadata(credentialIssuerIdentifier: "", configurationIdentifier: "", docType: dsd.docType, display: [DisplayMetadata(name: displayName, localeIdentifier: "en_US")], issuerDisplay: [])
			let docSample = Document(id: id, docType: dsd.docType, docDataFormat: .cbor, data: dsd.issData, secureAreaName: SecureAreaRegistry.DeviceSecureArea.software.rawValue, createdAt: Date.distantPast, metadata: docMetadata.toData(), displayName: displayName, status: .issued)
			try await storage.storageService.saveDocument(docSample, allowOverwrite: true)
		}
		do {
			try await storage.loadDocuments(status: .issued, uiCulture: uiCulture)
		} catch {
			await storage.setError(error)
			throw WalletError(description: error.localizedDescription)
		}
	}

	/// Prepare Service Data Parameters
	/// - Parameters:
	///   - docType: docType of documents to present (optional)
	/// - Returns: An ``InitializeTransferData`` instance that can be used to initialize a presentation service
	public func prepareServiceDataParameters(docType: String? = nil, format: DocDataFormat? = nil) async throws -> InitializeTransferData {
		var parameters: InitializeTransferData
		guard var docs = try await storage.storageService.loadDocuments(status: .issued), docs.count > 0 else { throw WalletError(description: "No documents found") }
		if let docType { docs = docs.filter { $0.docType == docType} }
		if let docType { guard docs.count > 0 else { throw WalletError(description: "No documents of type \(docType) found") } }
		if let format { docs = docs.filter { $0.docDataFormat == format } }
		let cborsWithKeys = docs.compactMap { $0.getDataForTransfer() }
		guard cborsWithKeys.count > 0 else { throw WalletError(description: "Documents decode error") }
		let docData = Dictionary(uniqueKeysWithValues: cborsWithKeys.map(\.doc))
		let keyData = Dictionary(uniqueKeysWithValues: cborsWithKeys.map(\.sa))
		let idsToDocTypes = Dictionary(uniqueKeysWithValues: docs.filter({$0.docType != nil}).map { ($0.id, $0.docType!) })
		let docDisplayNames = Dictionary(uniqueKeysWithValues: docs.map { ($0.id, $0.getDisplayNames(uiCulture)) })
		let hashingAlgs = Dictionary(uniqueKeysWithValues: docs.map { ($0.id, StorageManager.getHashingAlgorithm(doc: $0))}).compactMapValues { $0 }
		parameters = InitializeTransferData(dataFormats: Dictionary(uniqueKeysWithValues: cborsWithKeys.map(\.fmt)), documentData: docData, docDisplayNames: docDisplayNames, privateKeyData: keyData, trustedCertificates: trustedReaderCertificates ?? [], deviceAuthMethod: deviceAuthMethod.rawValue, idsToDocTypes: idsToDocTypes, hashingAlgs: hashingAlgs)
		return parameters
	}

	/// Begin attestation presentation to a verifier
	/// - Parameters:
	///   - flow: Presentation ``FlowType`` instance
	///   - docType: DocType of documents to present (optional)
	/// - Returns: A presentation session instance,
	public func beginPresentation(flow: FlowType, docType: String? = nil) async -> PresentationSession {
		do {
			let parameters = try await prepareServiceDataParameters(docType: docType, format: flow == .ble ? .cbor : nil)
			let docIdToPresentInfo = await storage.getDocIdsToPresentInfo()
			switch flow {
			case .ble:
				let bleSvc = try BlePresentationService(parameters: parameters)
				return PresentationSession(presentationService: bleSvc, docIdToPresentInfo: docIdToPresentInfo, userAuthenticationRequired: userAuthenticationRequired)
			case .openid4vp(let qrCode):
				let openIdSvc = try OpenId4VpService(parameters: parameters, qrCode: qrCode, openId4VpVerifierApiUri: self.verifierApiUri, openId4VpVerifierLegalName: self.verifierLegalName, urlSession: urlSession)
				return PresentationSession(presentationService: openIdSvc, docIdToPresentInfo: docIdToPresentInfo, userAuthenticationRequired: userAuthenticationRequired)
			default:
				return PresentationSession(presentationService: FaultPresentationService(error: PresentationSession.makeError(str: "Use beginPresentation(service:)")), docIdToPresentInfo: docIdToPresentInfo, userAuthenticationRequired: false)
			}
		} catch {
			return PresentationSession(presentationService: FaultPresentationService(error: error), docIdToPresentInfo: [:], userAuthenticationRequired: false)
		}
	}

	/// Begin attestation presentation to a verifier
	/// - Parameters:
	///   - service: An instance conforming to the ``PresentationService`` protocol that will
	///    be used to handle the presentation.
	///   - docType: DocType of documents to present (optional)
	/// - Returns: A `PresentationSession` instance,
	public func beginPresentation(service: any PresentationService) async -> PresentationSession {
		return PresentationSession(presentationService: service, docIdToPresentInfo: await storage.getDocIdsToPresentInfo(), userAuthenticationRequired: userAuthenticationRequired)
	}

	/// Perform an action after user authorization via TouchID/FaceID/Passcode
	/// - Parameters:
	///   - dismiss: Action to perform if the user cancels authorization
	///   - action: Action to perform after user authorization
	public static func authorizedAction<T: Sendable>(action: () async throws -> T, disabled: Bool, dismiss: () -> Void, localizedReason: String) async throws -> T? {
		return try await authorizedAction(isFallBack: false, action: action, disabled: disabled, dismiss: dismiss, localizedReason: localizedReason)
	}

	/// Executes an authorized action with optional fallback and dismissal handling.
	/// The action is performed after successful biometric authentication (TouchID or FaceID).
	///
	/// - Parameters:
	///   - isFallBack: A Boolean value indicating whether the action is a fallback after failed biometric authentication
	///  (ask for pin code). Default is `false`.
	///   - action: An asynchronous closure that performs the action and returns a result of type `T`.
	///   - disabled: A Boolean value indicating whether the action is disabled.
	///   - dismiss: A closure that handles the dismissal of the action.
	///   - localizedReason: A localized string providing the reason for the authorization request.
	///
	/// - Returns: An optional result of type `T` if the action is successful, otherwise `nil`.
	///
	/// - Throws: An error if the action fails.
	static func authorizedAction<T: Sendable>(isFallBack: Bool = false, action: () async throws -> T, disabled: Bool, dismiss: () -> Void, localizedReason: String) async throws -> T? {
		guard !disabled else {
			return try await action()
		}
		let context = LAContext()
		var error: NSError?
		let policy: LAPolicy = .deviceOwnerAuthentication
		if context.canEvaluatePolicy(policy, error: &error) {
			do {
				let success = try await context.evaluatePolicy(policy, localizedReason: localizedReason)
				#if os(iOS)
				if success, let scene = await UIApplication.shared.connectedScenes.first {
					let activateState = await scene.activationState
					if activateState != .foregroundActive {
					  // Delay the task by 1 second if not foreground
						try await Task.sleep(nanoseconds: 1_000_000_000)
					}
					return try await action()
				}
				else { dismiss(); }
				#else
				if success { return try await action() }
				#endif
			} catch let laError as LAError {
				if !isFallBack, laError.code == .userFallback {
					return try await authorizedAction(isFallBack: true, action: action, disabled: disabled, dismiss: dismiss, localizedReason: localizedReason)
				} else {
					dismiss()
					return nil
				}
			}
		} else if let error {
			throw WalletError(description: error.localizedDescription)
		}
		return nil
	}
}
>>>>>>> 96e7e645
<|MERGE_RESOLUTION|>--- conflicted
+++ resolved
@@ -1,4 +1,3 @@
-<<<<<<< HEAD
 /*
 Copyright (c) 2023 European Commission
 
@@ -60,9 +59,10 @@
 	public var urlSession: URLSession
 	/// If not-nil, logging to the specified log file name will be configured
 	public var logFileName: String? { didSet { try? initializeLogging() } }
-    public static let defaultClient = Client(public: "wallet-dev")
+	public static let defaultClientId = "wallet-dev"
+
 	public static let defaultOpenID4VciRedirectUri = URL(string: "eudi-openid4ci://authorize")!
-	public static let defaultOpenId4VCIConfig = OpenId4VCIConfig(client: defaultClient, authFlowRedirectionURI: defaultOpenID4VciRedirectUri)
+	public static let defaultOpenId4VCIConfig = OpenId4VCIConfig(client: .public(id: defaultClientId), authFlowRedirectionURI: defaultOpenID4VciRedirectUri)
 	public static let defaultServiceName = "eudiw"
 	/// Initialize a wallet instance. All parameters are optional.
 	/// - Parameters:
@@ -185,7 +185,7 @@
 			return try await beginIssueDocument(id: id, keyOptions: keyOptions)
 		}, disabled: !userAuthenticationRequired || disablePrompt, dismiss: {}, localizedReason: promptMessage ?? NSLocalizedString("issue_document", comment: "").replacingOccurrences(of: "{docType}", with: NSLocalizedString(displayName ?? docType ?? "", comment: "")))
 		guard let issueReq else { throw LAError(.userCancel)}
-		let openId4VCIService = await OpenId4VCIService(issueRequest: issueReq, credentialIssuerURL: openID4VciIssuerUrl, uiCulture: uiCulture, config: openID4VciConfig ?? OpenId4VCIConfig(client: Self.defaultClient, authFlowRedirectionURI: Self.defaultOpenID4VciRedirectUri), urlSession: urlSession)
+		let openId4VCIService = await OpenId4VCIService(issueRequest: issueReq, credentialIssuerURL: openID4VciIssuerUrl, uiCulture: uiCulture, config: openID4VciConfig ?? OpenId4VCIConfig(client: .public(id: Self.defaultClientId), authFlowRedirectionURI: Self.defaultOpenID4VciRedirectUri), urlSession: urlSession)
 		return openId4VCIService
 	}
 
@@ -266,14 +266,13 @@
 			docTypeToSave = docType ?? "PENDING"
 			displayName = pendingAuthModel.configuration.display.getName(uiCulture)
 		}
-		let id = UUID().uuidString
 		let newDocStatus: WalletStorage.DocumentStatus = issueOutcome.isDeferred ? .deferred : (issueOutcome.isPending ? .pending : .issued)
-		let newDocument = WalletStorage.Document(id: id, docType: docTypeToSave, docDataFormat: format, data: dataToSave, secureAreaName: issueReq.secureAreaName, createdAt: Date(), metadata: docMetadata?.toData(), displayName: format.rawValue, status: newDocStatus)
+		let newDocument = WalletStorage.Document(id: UUID().uuidString, docType: docTypeToSave, docDataFormat: format, data: dataToSave, secureAreaName: issueReq.secureAreaName, createdAt: Date(), metadata: docMetadata?.toData(), displayName: displayName, status: newDocStatus)
 		if newDocStatus == .pending { await storage.appendDocModel(newDocument, uiCulture: uiCulture); return newDocument }
 		try await endIssueDocument(newDocument)
 		await storage.appendDocModel(newDocument, uiCulture: uiCulture)
 		await storage.refreshPublishedVars()
-		if pds == nil { try await storage.removePendingOrDeferredDoc(id: id) }
+		if pds == nil { try await storage.removePendingOrDeferredDoc(id: issueReq.id) }
 		return newDocument
 	}
 	
@@ -443,19 +442,19 @@
 	public func beginPresentation(flow: FlowType, docType: String? = nil) async -> PresentationSession {
 		do {
 			let parameters = try await prepareServiceDataParameters(docType: docType, format: flow == .ble ? .cbor : nil)
-			let docIdAndTypes = storage.getDocIdsToTypes()
+			let docIdToPresentInfo = await storage.getDocIdsToPresentInfo()
 			switch flow {
 			case .ble:
 				let bleSvc = try BlePresentationService(parameters: parameters)
-				return PresentationSession(presentationService: bleSvc, docIdAndTypes: docIdAndTypes, userAuthenticationRequired: userAuthenticationRequired)
+				return PresentationSession(presentationService: bleSvc, docIdToPresentInfo: docIdToPresentInfo, userAuthenticationRequired: userAuthenticationRequired)
 			case .openid4vp(let qrCode):
 				let openIdSvc = try OpenId4VpService(parameters: parameters, qrCode: qrCode, openId4VpVerifierApiUri: self.verifierApiUri, openId4VpVerifierLegalName: self.verifierLegalName, urlSession: urlSession)
-				return PresentationSession(presentationService: openIdSvc, docIdAndTypes: docIdAndTypes, userAuthenticationRequired: userAuthenticationRequired)
+				return PresentationSession(presentationService: openIdSvc, docIdToPresentInfo: docIdToPresentInfo, userAuthenticationRequired: userAuthenticationRequired)
 			default:
-				return PresentationSession(presentationService: FaultPresentationService(error: PresentationSession.makeError(str: "Use beginPresentation(service:)")), docIdAndTypes: docIdAndTypes, userAuthenticationRequired: false)
+				return PresentationSession(presentationService: FaultPresentationService(error: PresentationSession.makeError(str: "Use beginPresentation(service:)")), docIdToPresentInfo: docIdToPresentInfo, userAuthenticationRequired: false)
 			}
 		} catch {
-			return PresentationSession(presentationService: FaultPresentationService(error: error), docIdAndTypes: [:], userAuthenticationRequired: false)
+			return PresentationSession(presentationService: FaultPresentationService(error: error), docIdToPresentInfo: [:], userAuthenticationRequired: false)
 		}
 	}
 	
@@ -466,7 +465,7 @@
 	///   - docType: DocType of documents to present (optional)
 	/// - Returns: A `PresentationSession` instance,
 	public func beginPresentation(service: any PresentationService) async -> PresentationSession {
-		return PresentationSession(presentationService: service, docIdAndTypes: storage.getDocIdsToTypes(), userAuthenticationRequired: userAuthenticationRequired)
+		return await PresentationSession(presentationService: service, docIdToPresentInfo: storage.getDocIdsToPresentInfo(), userAuthenticationRequired: userAuthenticationRequired)
 	}
 	
 	/// Perform an action after user authorization via TouchID/FaceID/Passcode
@@ -527,532 +526,4 @@
 		}
 		return nil
 	}
-}
-=======
-/*
-Copyright (c) 2023 European Commission
-
-Licensed under the Apache License, Version 2.0 (the "License");
-you may not use this file except in compliance with the License.
-You may obtain a copy of the License at
-
-		http://www.apache.org/licenses/LICENSE-2.0
-
-Unless required by applicable law or agreed to in writing, software
-distributed under the License is distributed on an "AS IS" BASIS,
-WITHOUT WARRANTIES OR CONDITIONS OF ANY KIND, either express or implied.
-See the License for the specific language governing permissions and
-limitations under the License.
-*/
-
-import Foundation
-import MdocDataModel18013
-import MdocSecurity18013
-import MdocDataTransfer18013
-import WalletStorage
-import LocalAuthentication
-import CryptoKit
-@preconcurrency import OpenID4VCI
-import SwiftCBOR
-import Logging
-// ios specific imports
-#if canImport(UIKit)
-import FileLogging
-import UIKit
-#endif
-
-/// User wallet implementation
-public final class EudiWallet: ObservableObject, @unchecked Sendable {
-	/// Storage manager instance
-	public private(set) var storage: StorageManager!
-	public private(set) var serviceName: String
-	/// The [access group](https://developer.apple.com/documentation/security/ksecattraccessgroup) that documents are stored in.
-	public private(set) var accessGroup: String?
-	/// Optional model factory type to create custom stronly-typed models
-	public private(set) var modelFactory: (any DocClaimsDecodableFactory)?
-	/// Whether user authentication via biometrics or passcode is required before sending user data
-	public var userAuthenticationRequired: Bool
-	/// Trusted root certificates to validate the reader authentication certificate included in the proximity request
-	public var trustedReaderCertificates: [Data]?
-	/// Method to perform mdoc authentication (MAC or signature). Defaults to device MAC
-	public var deviceAuthMethod: DeviceAuthMethod = .deviceMac
-	/// OpenID4VP verifier api URL (used for preregistered clients)
-	public var verifierApiUri: String?
-	/// OpenID4VP verifier legal name (used for preregistered clients)
-	public var verifierLegalName: String?
-	/// OpenID4VCI issuer URL
-	public var openID4VciIssuerUrl: String?
-	/// preferred UI culture for localization of display names. It must be a 2-letter language code. If not set, the system locale is used
-	public var uiCulture: String?
-	/// OpenID4VCI issuer parameters
-	public var openID4VciConfig: OpenId4VCIConfig?
-	/// This variable can be used to set a custom URLSession for network requests.
-	public var urlSession: URLSession
-	/// If not-nil, logging to the specified log file name will be configured
-	public var logFileName: String? { didSet { try? initializeLogging() } }
-	public static let defaultClientId = "wallet-dev"
-	public static let defaultOpenID4VciRedirectUri = URL(string: "eudi-openid4ci://authorize")!
-	public static let defaultOpenId4VCIConfig = OpenId4VCIConfig(client: .public(id: defaultClientId), authFlowRedirectionURI: defaultOpenID4VciRedirectUri)
-	public static let defaultServiceName = "eudiw"
-	/// Initialize a wallet instance. All parameters are optional.
-	/// - Parameters:
-	///   - storageType: The type of storage to use. Defaults to `.keyChain`.
-	///   - serviceName: The service name for the keychain. Optional.
-	///   - accessGroup: The access group for the keychain. Optional.
-	///   - trustedReaderCertificates: An array of trusted reader certificates. Optional.
-	///   - userAuthenticationRequired: A boolean indicating if user authentication is required when issuing or presenting a document. Defaults to `true`.
-	///   - verifierApiUri: The URI for the default verifier API. Optional.
-	///   - openID4VciIssuerUrl: The URL for the default OpenID4VCI issuer. Optional.
-	///   - openID4VciConfig: The configuration for OpenID4VCI. Optional.
-	///   - urlSession: The URL session to use for network requests. Optional.
-	///   - logFileName: The name of the log file. Optional.
-	///   - secureAreas: An array of secure areas. Optional.
-	///   - modelFactory: The factory for creating Mdoc models. Optional.
-	///
-	/// - Throws: An error if initialization fails.
-	///
-	/// ```swift
-	/// let wallet = try! EudiWallet(serviceName: "my_wallet_app", trustedReaderCertificates: [Data(name: "eudi_pid_issuer_ut", ext: "der")!])
-	/// ```
-	public init(storageType: StorageType = .keyChain, serviceName: String? = nil, accessGroup: String? = nil, trustedReaderCertificates: [Data]? = nil, userAuthenticationRequired: Bool = true, verifierApiUri: String? = nil, openID4VciIssuerUrl: String? = nil, openID4VciConfig: OpenId4VCIConfig? = nil, urlSession: URLSession? = nil, logFileName: String? = nil, secureAreas: [any SecureArea]? = nil, modelFactory: (any DocClaimsDecodableFactory)? = nil) throws {
-
-		try Self.validateServiceParams(serviceName: serviceName)
-		self.serviceName = serviceName ?? Self.defaultServiceName
-		self.accessGroup = accessGroup
-		self.modelFactory = modelFactory
-		self.trustedReaderCertificates = trustedReaderCertificates
-		self.userAuthenticationRequired = userAuthenticationRequired
-		#if DEBUG
-		self.userAuthenticationRequired = false
-		#endif
-		self.verifierApiUri	= verifierApiUri
-		self.openID4VciIssuerUrl = openID4VciIssuerUrl
-		self.openID4VciConfig = openID4VciConfig
-		self.urlSession = urlSession ?? URLSession.shared
-		self.logFileName = logFileName
-		storage = self.getStorage()
-		if let secureAreas, !secureAreas.isEmpty {
-			for asa in secureAreas { SecureAreaRegistry.shared.register(secureArea: asa) }
-		} else {
-			// register default secure areas
-			let kcSks = KeyChainSecureKeyStorage(serviceName: self.serviceName, accessGroup: accessGroup)
-			if SecureEnclave.isAvailable { SecureAreaRegistry.shared.register(secureArea: SecureEnclaveSecureArea.create(storage: kcSks)) }
-			SecureAreaRegistry.shared.register(secureArea: SoftwareSecureArea.create(storage: kcSks))
-		}
-	}
-
-	func getStorage() -> StorageManager {
-		guard storage == nil else { return self.storage }
-		let keyChainObj = KeyChainStorageService(serviceName: serviceName, accessGroup: accessGroup)
-		self.storage = StorageManager(storageService: keyChainObj, modelFactory: self.modelFactory)
-		return self.storage
-	}
-
-	/// Helper method to return a file URL from a file name.
-	///
-	/// The file is created in the caches directory
-	/// - Parameter fileName: A file name
-	/// - Returns: Th URL of a log file stored in the caches directory
-	nonisolated public static func getLogFileURL(_ fileName: String) throws -> URL? {
-		return try FileManager.getCachesDirectory().appendingPathComponent(fileName)
-	}
-
-	private static func validateServiceParams(serviceName: String? = nil) throws {
-		guard (serviceName?.contains(":") ?? false) == false else {
-			let msg = "Not allowed service name, contains : character"
-			logger.error("validateServiceParams:\(msg)")
-			throw WalletError(description: msg)
-		}
-	}
-
-	/// Get the contents of a log file stored in the caches directory
-	/// - Parameter fileName: A file name
-	/// - Returns: The file contents
-	public func getLogFileContents(_ fileName: String) throws -> String {
-		let logFileURL = try Self.getLogFileURL(fileName)
-		guard let logFileURL else { throw WalletError(description: "Cannot create URL for file name \(fileName)") }
-		return try String(contentsOf: logFileURL, encoding: .utf8)
-	}
-
-	/// Reset a log file stored in the caches directory
-	/// - Parameter fileName: A file name
-	public func resetLogFile(_ fileName: String) throws {
-		let logFileURL = try Self.getLogFileURL(fileName)
-		guard let logFileURL else { throw WalletError(description: "Cannot create URL for file name \(fileName)") }
-		try FileManager.default.removeItem(at: logFileURL)
-	}
-
-	private func initializeLogging() throws {
-		LoggingSystem.bootstrap { [logFileName] label in
-			var handlers:[LogHandler] = []
-			if _isDebugAssertConfiguration() {
-				handlers.append(StreamLogHandler.standardOutput(label: label))
-			}
-			#if canImport(UIKit)
-				if let logFileName {
-					do {
-						let logFileURL = try Self.getLogFileURL(logFileName)
-						guard let logFileURL else { throw WalletError(description: "Cannot create URL for file name \(logFileName)") }
-						let fileLogger = try FileLogging(to: logFileURL)
-						handlers.append(FileLogHandler(label: label, fileLogger: fileLogger))
-					} catch { fatalError("Logging setup failed: \(error.localizedDescription)") }
-				}
-			#endif
-			return MultiplexLogHandler(handlers)
-		}
-	}
-
-	/// Prepare issuing by creating an issue request (id, private key) and an OpenId4VCI service instance
-	/// - Parameters:
-	///   - docType: document type
-	///   - promptMessage: Prompt message for biometric authentication (optional)
-	/// - Returns: (Issue request key pair, vci service, unique id)
-	func prepareIssuing(id: String, docType: String?, displayName: String?, keyOptions: KeyOptions?, disablePrompt: Bool, promptMessage: String?) async throws -> OpenId4VCIService {
-		guard let openID4VciIssuerUrl else { throw WalletError(description: "issuer Url not defined")}
-		guard openID4VciConfig?.client != nil else { throw WalletError(description: "clientId not defined")}
-		guard openID4VciConfig?.authFlowRedirectionURI != nil else { throw WalletError(description: "Auth flow Redirect URI not defined")}
-		let issueReq = try await Self.authorizedAction(action: {
-			return try await beginIssueDocument(id: id, keyOptions: keyOptions)
-		}, disabled: !userAuthenticationRequired || disablePrompt, dismiss: {}, localizedReason: promptMessage ?? NSLocalizedString("issue_document", comment: "").replacingOccurrences(of: "{docType}", with: NSLocalizedString(displayName ?? docType ?? "", comment: "")))
-		guard let issueReq else { throw LAError(.userCancel)}
-		let openId4VCIService = await OpenId4VCIService(issueRequest: issueReq, credentialIssuerURL: openID4VciIssuerUrl, uiCulture: uiCulture, config: openID4VciConfig ?? OpenId4VCIConfig(client: .public(id: Self.defaultClientId), authFlowRedirectionURI: Self.defaultOpenID4VciRedirectUri), urlSession: urlSession)
-		return openId4VCIService
-	}
-
-	public func getIssuerMetadata() async throws -> CredentialIssuerMetadata {
-		guard let openID4VciIssuerUrl else { throw WalletError(description: "issuer Url not defined")}
-		let credentialIssuerIdentifier = try CredentialIssuerId(openID4VciIssuerUrl)
-		let issuerMetadata = await CredentialIssuerMetadataResolver(fetcher: Fetcher(session: urlSession)).resolve(source: .credentialIssuer(credentialIssuerIdentifier))
-		switch issuerMetadata {
-			case .success(let metaData): return metaData
-			case .failure: throw WalletError(description: "Failed to retrieve issuer metadata")
-		}
-	}
-
-	/// Issue a document with the given docType using OpenId4Vci protocol
-	///
-	/// If ``userAuthenticationRequired`` is true, user authentication is required. The authentication prompt message has localisation key "issue_document"
-	///  - Parameters:
-	///   - docType: Document type
-	///   - keyOptions: Key options (secure area name and other options) for the document issuing (optional)
-	///   - promptMessage: Prompt message for biometric authentication (optional)
-	/// - Returns: The document issued. It is saved in storage.
-	@discardableResult public func issueDocument(docType: String?, scope: String?, identifier: String?, keyOptions: KeyOptions? = nil, promptMessage: String? = nil) async throws -> WalletStorage.Document {
-		let openId4VCIService = try await prepareIssuing(id: UUID().uuidString, docType: docType, displayName: nil, keyOptions: keyOptions, disablePrompt: false, promptMessage: promptMessage)
-		let data = try await openId4VCIService.issueDocument(docType: docType, scope: scope, identifier: identifier, promptMessage: promptMessage)
-		return try await finalizeIssuing(issueOutcome: data.0, docType: docType, format: data.1, issueReq: openId4VCIService.issueReq, openId4VCIService: openId4VCIService)
-	}
-
-	/// Request a deferred issuance based on a stored deferred document. On success, the deferred document is replaced with the issued document.
-	///
-	/// The caller does not need to reload documents, storage manager collections are updated.
-	/// - Parameter deferredDoc: A stored document with deferred status
-	/// - Returns: The issued document in case it was approved in the backend and the deferred data are valid, otherwise a deferred status document
-	@discardableResult public func requestDeferredIssuance(deferredDoc: WalletStorage.Document, keyOptions: KeyOptions? = nil) async throws -> WalletStorage.Document {
-		guard deferredDoc.status == .deferred else { throw WalletError(description: "Invalid document status") }
-		let issueReq = try IssueRequest(id: deferredDoc.id, keyOptions: keyOptions)
-		let openId4VCIService = await OpenId4VCIService(issueRequest: issueReq, credentialIssuerURL: "", uiCulture: uiCulture, config: self.openID4VciConfig ?? Self.defaultOpenId4VCIConfig, urlSession: urlSession)
-		let data = try await openId4VCIService.requestDeferredIssuance(deferredDoc: deferredDoc)
-		guard case .issued(_, _, _) = data else { return deferredDoc }
-		return try await finalizeIssuing(issueOutcome: data, docType: deferredDoc.docType, format: deferredDoc.docDataFormat, issueReq: issueReq, openId4VCIService: openId4VCIService)
-	}
-
-	/// Resume pending issuance. Supports dynamic isuuance scenario
-	///
-	/// The caller does not need to reload documents, storage manager collections are updated.
-	/// - Parameter pendingDoc: A temporary document with pending status
-	///
-	/// - Returns: The issued document in case it was approved in the backend and the pendingDoc data are valid, otherwise a pendingDoc status document
-	@discardableResult public func resumePendingIssuance(pendingDoc: WalletStorage.Document, webUrl: URL?, keyOptions: KeyOptions? = nil) async throws -> WalletStorage.Document {
-		guard pendingDoc.status == .pending else { throw WalletError(description: "Invalid document status") }
-		let openId4VCIService = try await prepareIssuing(id: pendingDoc.id, docType: pendingDoc.docType, displayName: nil, keyOptions: keyOptions, disablePrompt: true, promptMessage: nil)
-		let outcome = try await openId4VCIService.resumePendingIssuance(pendingDoc: pendingDoc, webUrl: webUrl)
-		if case .pending(_) = outcome { return pendingDoc }
-		let res = try await finalizeIssuing(issueOutcome: outcome, docType: pendingDoc.docType, format: pendingDoc.docDataFormat, issueReq: openId4VCIService.issueReq, openId4VCIService: openId4VCIService)
-		return res
-	}
-
-	func finalizeIssuing(issueOutcome: IssuanceOutcome, docType: String?, format: DocDataFormat, issueReq: IssueRequest, openId4VCIService: OpenId4VCIService) async throws -> WalletStorage.Document  {
-		var dataToSave: Data;	var docTypeToSave: String?
-		var docMetadata: DocMetadata?; var displayName: String?
-		let pds = issueOutcome.pendingOrDeferredStatus
-		switch issueOutcome {
-		case .issued(let data, let str, let cc):
-			dataToSave = if format == .cbor, let data { data } else if let str, let data = str.data(using: .utf8) { data } else { Data() }
-			docMetadata = cc.convertToDocMetadata()
-			let docTypeOrScope = docType ?? cc.docType ?? cc.scope
-			docTypeToSave = if format == .cbor, let data { IssuerSigned(data: [UInt8](data))?.issuerAuth.mso.docType ?? docTypeOrScope } else if format == .sdjwt, let str, let ds = str.data(using: .utf8) {  StorageManager.getVctFromSdJwt(docData: ds) ?? docTypeOrScope } else { docTypeOrScope }
-			displayName = cc.display.getName(uiCulture)
-		case .deferred(let deferredIssuanceModel):
-			dataToSave = try JSONEncoder().encode(deferredIssuanceModel)
-			docMetadata = deferredIssuanceModel.configuration.convertToDocMetadata()
-			docTypeToSave = docType ?? "DEFERRED"
-			displayName = deferredIssuanceModel.configuration.display.getName(uiCulture)
-		case .pending(let pendingAuthModel):
-			dataToSave = try JSONEncoder().encode(pendingAuthModel)
-			docMetadata = pendingAuthModel.configuration.convertToDocMetadata()
-			docTypeToSave = docType ?? "PENDING"
-			displayName = pendingAuthModel.configuration.display.getName(uiCulture)
-		}
-		let newDocStatus: WalletStorage.DocumentStatus = issueOutcome.isDeferred ? .deferred : (issueOutcome.isPending ? .pending : .issued)
-		let newDocument = WalletStorage.Document(id: issueReq.id, docType: docTypeToSave, docDataFormat: format, data: dataToSave, secureAreaName: issueReq.secureAreaName, createdAt: Date(), metadata: docMetadata?.toData(), displayName: displayName, status: newDocStatus)
-		if newDocStatus == .pending { await storage.appendDocModel(newDocument, uiCulture: uiCulture); return newDocument }
-		try await endIssueDocument(newDocument)
-		await storage.appendDocModel(newDocument, uiCulture: uiCulture)
-		await storage.refreshPublishedVars()
-		if pds == nil { try await storage.removePendingOrDeferredDoc(id: issueReq.id) }
-		return newDocument
-	}
-
-	/// Resolve OpenID4VCI offer URL document types. Resolved offer metadata are cached
-	/// - Parameters:
-	///   - uriOffer: url with offer
-	/// - Returns: Offered issue information model
-	public func resolveOfferUrlDocTypes(uriOffer: String) async throws -> OfferedIssuanceModel {
-		let openId4VCIService = try await prepareIssuing(id: "-", docType: "", displayName: nil, keyOptions: nil, disablePrompt: true, promptMessage: nil)
-		return try await openId4VCIService.resolveOfferDocTypes(uriOffer: uriOffer)
-	}
-
-	/// Issue documents by offer URI.
-	/// - Parameters:
-	///   - offerUri: url with offer
-	///   - docTypes: offered doc models available to be issued
-	///   - docTypeKeyOptions: Key options (secure are name and other options) for each docType (optional)
-	///   - txCodeValue: Transaction code given to user (if available)
-	///   - promptMessage: prompt message for biometric authentication (optional)
-	///   - claimSet: claim set (optional)
-	/// - Returns: Array of issued and stored documents
-	public func issueDocumentsByOfferUrl(offerUri: String, docTypes: [OfferedDocModel], docTypeKeyOptions: [String: KeyOptions]? = nil, txCodeValue: String? = nil, promptMessage: String? = nil, claimSet: ClaimSet? = nil) async throws -> [WalletStorage.Document] {
-		if docTypes.isEmpty { return [] }
-		var documents = [WalletStorage.Document]()
-		var openId4VCIServices = [OpenId4VCIService]()
-		for (i, docTypeModel) in docTypes.enumerated() {
-			openId4VCIServices.append(try await prepareIssuing(id: UUID().uuidString, docType: i > 0 ? "" : docTypes.map(\.docTypeOrScope).joined(separator: ", "), displayName: i > 0 ? nil : docTypes.map(\.displayName).joined(separator: ", "), keyOptions: docTypeKeyOptions?[docTypeModel.docTypeOrScope], disablePrompt: i > 0, promptMessage: promptMessage))
-		}
-		let (auth, credentialInfos) = try await openId4VCIServices.first!.authorizeOffer(offerUri: offerUri, docTypeModels: docTypes, txCodeValue: txCodeValue)
-		for (i, openId4VCIService) in openId4VCIServices.enumerated() {
-			if i > 0 { await openId4VCIServices[i].setBindingKey(bindingKey: await openId4VCIServices.first!.bindingKey) }
-			guard let offer = await OpenId4VCIService.metadataCache[offerUri] else { throw WalletError(description: "offerUri not resolved. resolveOfferDocTypes must be called first")}
-			guard let docData = try await openId4VCIService.issueDocumentByOfferUrl(offer: offer, authorizedOutcome: auth, configuration: credentialInfos[i], promptMessage: promptMessage, claimSet: claimSet) else { continue }
-			documents.append(try await finalizeIssuing(issueOutcome: docData, docType: docTypes[i].docTypeOrScope, format: credentialInfos[i].format, issueReq: openId4VCIService.issueReq, openId4VCIService: openId4VCIService))
-		}
-		await OpenId4VCIService.removeOfferFromMetadata(offerUri: offerUri)
-		return documents
-	}
-
-	/// Begin issuing a document by generating an issue request
-	///
-	/// - Parameters:
-	///   - id: Document identifier
-	///   - issuer: Issuer function
-	public func beginIssueDocument(id: String, keyOptions: KeyOptions?, bDeferred: Bool = false) async throws -> IssueRequest {
-		let request = try IssueRequest(id: id, keyOptions: keyOptions)
-		return request
-	}
-
-	/// End issuing by saving the issuing document (and its private key) in storage
-	/// - Parameter issued: The issued document
-	public func endIssueDocument(_ issued: WalletStorage.Document) async throws {
-		try await storage.storageService.saveDocument(issued, allowOverwrite: true)
-	}
-
-	/// Load documents with a specific status from storage
-	///
-	/// Calls ``storage`` loadDocuments
-	/// - Returns: An array of ``WalletStorage.Document`` objects
-	/// - Parameter status: Status of documents to load
-	@discardableResult public func loadDocuments(status: WalletStorage.DocumentStatus) async throws -> [WalletStorage.Document]? {
-		return try await storage.loadDocuments(status: status, uiCulture: uiCulture)
-	}
-
-	/// Load all documents from storage
-	///
-	/// Calls ``storage`` loadDocuments
-	/// - Returns: An array of ``WalletStorage.Document`` objects
-	/// - Parameter status: Status of documents to load
-	@discardableResult public func loadAllDocuments() async throws -> [WalletStorage.Document]? {
-		var res: [WalletStorage.Document]?
-		for status in WalletStorage.DocumentStatus.allCases {
-			if let docs = (try await loadDocuments(status: status)) {
-				res = (res ?? []) + docs
-			}
-		}
-		return res
-	}
-
-	/// Load a document with a specific status from storage
-	///
-	/// Calls ``storage`` loadDocuments
-	/// - Returns: A `WalletStorage.Document` object
-	/// - Parameter status: Status of document to load
-	@discardableResult public func loadDocument(id: String, status: WalletStorage.DocumentStatus) async throws -> WalletStorage.Document? {
-		return try await storage.loadDocument(id: id, uiCulture: uiCulture, status: status)
-	}
-
-	/// Delete documents with a specified status from storage
-	///
-	/// Calls ``storage`` deleteDocuments
-	/// - Parameter status: Status of documents to delete
-	public func deleteDocuments(status: WalletStorage.DocumentStatus) async throws  {
-		return try await storage.deleteDocuments(status: status)
-	}
-
-	/// Delete all documents
-	public func deleteAllDocuments() async throws {
-		for status in WalletStorage.DocumentStatus.allCases {
-			try await deleteDocuments(status: status)
-		}
-	}
-
-	/// Delete document by id
-
-	/// Deletes a document with the specified ID and status.
-	/// - Parameters:
-	///   - id: The unique identifier of the document to be deleted.
-	///   - status: The current status of the document.
-	///
-	/// - Throws: An error if the document could not be deleted.
-	public func deleteDocument(id: String, status: DocumentStatus) async throws {
-		try await storage.deleteDocument(id: id, status: status)
-	}
-
-	/// Load sample data from json files
-	///
-	/// The mdoc data are stored in wallet storage as documents
-	/// - Parameter sampleDataFiles: Names of sample files provided in the app bundle
-	public func loadSampleData(sampleDataFiles: [String]? = nil) async throws {
-		try? await storage.storageService.deleteDocuments(status: .issued)
-		let docSamplesData = (sampleDataFiles ?? ["EUDI_sample_data"]).compactMap { Data(name:$0) }
-			.compactMap(SignUpResponse.decomposeCBORSignupResponse(data:)).flatMap {$0}
-		for dsd in docSamplesData {
-			guard let pkCose = await CoseKeyPrivate.from(base64: dsd.pkData.base64EncodedString()) else { continue }
-			let id = UUID().uuidString
-			_ = try await pkCose.secureArea.createKey(id: id, keyOptions: nil)
-			let displayName = dsd.docType == EuPidModel.euPidDocType ? "PID" : (dsd.docType == IsoMdlModel.isoDocType ? "mDL" : dsd.docType)
-			let docMetadata = DocMetadata(credentialIssuerIdentifier: "", configurationIdentifier: "", docType: dsd.docType, display: [DisplayMetadata(name: displayName, localeIdentifier: "en_US")], issuerDisplay: [])
-			let docSample = Document(id: id, docType: dsd.docType, docDataFormat: .cbor, data: dsd.issData, secureAreaName: SecureAreaRegistry.DeviceSecureArea.software.rawValue, createdAt: Date.distantPast, metadata: docMetadata.toData(), displayName: displayName, status: .issued)
-			try await storage.storageService.saveDocument(docSample, allowOverwrite: true)
-		}
-		do {
-			try await storage.loadDocuments(status: .issued, uiCulture: uiCulture)
-		} catch {
-			await storage.setError(error)
-			throw WalletError(description: error.localizedDescription)
-		}
-	}
-
-	/// Prepare Service Data Parameters
-	/// - Parameters:
-	///   - docType: docType of documents to present (optional)
-	/// - Returns: An ``InitializeTransferData`` instance that can be used to initialize a presentation service
-	public func prepareServiceDataParameters(docType: String? = nil, format: DocDataFormat? = nil) async throws -> InitializeTransferData {
-		var parameters: InitializeTransferData
-		guard var docs = try await storage.storageService.loadDocuments(status: .issued), docs.count > 0 else { throw WalletError(description: "No documents found") }
-		if let docType { docs = docs.filter { $0.docType == docType} }
-		if let docType { guard docs.count > 0 else { throw WalletError(description: "No documents of type \(docType) found") } }
-		if let format { docs = docs.filter { $0.docDataFormat == format } }
-		let cborsWithKeys = docs.compactMap { $0.getDataForTransfer() }
-		guard cborsWithKeys.count > 0 else { throw WalletError(description: "Documents decode error") }
-		let docData = Dictionary(uniqueKeysWithValues: cborsWithKeys.map(\.doc))
-		let keyData = Dictionary(uniqueKeysWithValues: cborsWithKeys.map(\.sa))
-		let idsToDocTypes = Dictionary(uniqueKeysWithValues: docs.filter({$0.docType != nil}).map { ($0.id, $0.docType!) })
-		let docDisplayNames = Dictionary(uniqueKeysWithValues: docs.map { ($0.id, $0.getDisplayNames(uiCulture)) })
-		let hashingAlgs = Dictionary(uniqueKeysWithValues: docs.map { ($0.id, StorageManager.getHashingAlgorithm(doc: $0))}).compactMapValues { $0 }
-		parameters = InitializeTransferData(dataFormats: Dictionary(uniqueKeysWithValues: cborsWithKeys.map(\.fmt)), documentData: docData, docDisplayNames: docDisplayNames, privateKeyData: keyData, trustedCertificates: trustedReaderCertificates ?? [], deviceAuthMethod: deviceAuthMethod.rawValue, idsToDocTypes: idsToDocTypes, hashingAlgs: hashingAlgs)
-		return parameters
-	}
-
-	/// Begin attestation presentation to a verifier
-	/// - Parameters:
-	///   - flow: Presentation ``FlowType`` instance
-	///   - docType: DocType of documents to present (optional)
-	/// - Returns: A presentation session instance,
-	public func beginPresentation(flow: FlowType, docType: String? = nil) async -> PresentationSession {
-		do {
-			let parameters = try await prepareServiceDataParameters(docType: docType, format: flow == .ble ? .cbor : nil)
-			let docIdToPresentInfo = await storage.getDocIdsToPresentInfo()
-			switch flow {
-			case .ble:
-				let bleSvc = try BlePresentationService(parameters: parameters)
-				return PresentationSession(presentationService: bleSvc, docIdToPresentInfo: docIdToPresentInfo, userAuthenticationRequired: userAuthenticationRequired)
-			case .openid4vp(let qrCode):
-				let openIdSvc = try OpenId4VpService(parameters: parameters, qrCode: qrCode, openId4VpVerifierApiUri: self.verifierApiUri, openId4VpVerifierLegalName: self.verifierLegalName, urlSession: urlSession)
-				return PresentationSession(presentationService: openIdSvc, docIdToPresentInfo: docIdToPresentInfo, userAuthenticationRequired: userAuthenticationRequired)
-			default:
-				return PresentationSession(presentationService: FaultPresentationService(error: PresentationSession.makeError(str: "Use beginPresentation(service:)")), docIdToPresentInfo: docIdToPresentInfo, userAuthenticationRequired: false)
-			}
-		} catch {
-			return PresentationSession(presentationService: FaultPresentationService(error: error), docIdToPresentInfo: [:], userAuthenticationRequired: false)
-		}
-	}
-
-	/// Begin attestation presentation to a verifier
-	/// - Parameters:
-	///   - service: An instance conforming to the ``PresentationService`` protocol that will
-	///    be used to handle the presentation.
-	///   - docType: DocType of documents to present (optional)
-	/// - Returns: A `PresentationSession` instance,
-	public func beginPresentation(service: any PresentationService) async -> PresentationSession {
-		return PresentationSession(presentationService: service, docIdToPresentInfo: await storage.getDocIdsToPresentInfo(), userAuthenticationRequired: userAuthenticationRequired)
-	}
-
-	/// Perform an action after user authorization via TouchID/FaceID/Passcode
-	/// - Parameters:
-	///   - dismiss: Action to perform if the user cancels authorization
-	///   - action: Action to perform after user authorization
-	public static func authorizedAction<T: Sendable>(action: () async throws -> T, disabled: Bool, dismiss: () -> Void, localizedReason: String) async throws -> T? {
-		return try await authorizedAction(isFallBack: false, action: action, disabled: disabled, dismiss: dismiss, localizedReason: localizedReason)
-	}
-
-	/// Executes an authorized action with optional fallback and dismissal handling.
-	/// The action is performed after successful biometric authentication (TouchID or FaceID).
-	///
-	/// - Parameters:
-	///   - isFallBack: A Boolean value indicating whether the action is a fallback after failed biometric authentication
-	///  (ask for pin code). Default is `false`.
-	///   - action: An asynchronous closure that performs the action and returns a result of type `T`.
-	///   - disabled: A Boolean value indicating whether the action is disabled.
-	///   - dismiss: A closure that handles the dismissal of the action.
-	///   - localizedReason: A localized string providing the reason for the authorization request.
-	///
-	/// - Returns: An optional result of type `T` if the action is successful, otherwise `nil`.
-	///
-	/// - Throws: An error if the action fails.
-	static func authorizedAction<T: Sendable>(isFallBack: Bool = false, action: () async throws -> T, disabled: Bool, dismiss: () -> Void, localizedReason: String) async throws -> T? {
-		guard !disabled else {
-			return try await action()
-		}
-		let context = LAContext()
-		var error: NSError?
-		let policy: LAPolicy = .deviceOwnerAuthentication
-		if context.canEvaluatePolicy(policy, error: &error) {
-			do {
-				let success = try await context.evaluatePolicy(policy, localizedReason: localizedReason)
-				#if os(iOS)
-				if success, let scene = await UIApplication.shared.connectedScenes.first {
-					let activateState = await scene.activationState
-					if activateState != .foregroundActive {
-					  // Delay the task by 1 second if not foreground
-						try await Task.sleep(nanoseconds: 1_000_000_000)
-					}
-					return try await action()
-				}
-				else { dismiss(); }
-				#else
-				if success { return try await action() }
-				#endif
-			} catch let laError as LAError {
-				if !isFallBack, laError.code == .userFallback {
-					return try await authorizedAction(isFallBack: true, action: action, disabled: disabled, dismiss: dismiss, localizedReason: localizedReason)
-				} else {
-					dismiss()
-					return nil
-				}
-			}
-		} else if let error {
-			throw WalletError(description: error.localizedDescription)
-		}
-		return nil
-	}
-}
->>>>>>> 96e7e645
+}