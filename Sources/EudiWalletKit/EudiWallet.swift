/*
Copyright (c) 2023 European Commission

Licensed under the Apache License, Version 2.0 (the "License");
you may not use this file except in compliance with the License.
You may obtain a copy of the License at

		http://www.apache.org/licenses/LICENSE-2.0

Unless required by applicable law or agreed to in writing, software
distributed under the License is distributed on an "AS IS" BASIS,
WITHOUT WARRANTIES OR CONDITIONS OF ANY KIND, either express or implied.
See the License for the specific language governing permissions and
limitations under the License.
*/

import Foundation
import MdocDataModel18013
import MdocSecurity18013
import MdocDataTransfer18013
import WalletStorage
import LocalAuthentication
import CryptoKit
@preconcurrency import OpenID4VCI
import SwiftCBOR
import Logging

// ios specific imports
#if canImport(UIKit)
import FileLogging
import UIKit


 #endif

/// User wallet implementation
public final class EudiWallet: ObservableObject, @unchecked Sendable {
	/// Storage manager instance
	public private(set) var storage: StorageManager!
	public private(set) var serviceName: String 
	/// The [access group](https://developer.apple.com/documentation/security/ksecattraccessgroup) that documents are stored in.
	public private(set) var accessGroup: String?
	/// Optional model factory type to create custom stronly-typed models
	public private(set) var modelFactory: (any MdocModelFactory)?
	/// Whether user authentication via biometrics or passcode is required before sending user data
	public var userAuthenticationRequired: Bool
	/// Trusted root certificates to validate the reader authentication certificate included in the proximity request
	public var trustedReaderCertificates: [Data]?
	/// Method to perform mdoc authentication (MAC or signature). Defaults to device MAC
	public var deviceAuthMethod: DeviceAuthMethod = .deviceMac
	/// OpenID4VP verifier api URL (used for preregistered clients)
	public var verifierApiUri: String?
	/// OpenID4VP verifier legal name (used for preregistered clients)
	public var verifierLegalName: String?
	/// OpenID4VCI issuer URL
	public var openID4VciIssuerUrl: String?
	/// OpenID4VCI issuer parameters
	public var openID4VciConfig: OpenId4VCIConfig?
	/// Use iPhone Secure Enclave to protect keys and perform cryptographic operations. Defaults to true (if available)
	public var useSecureEnclave: Bool { didSet { if !SecureEnclave.isAvailable { useSecureEnclave = false } } }
	/// This variable can be used to set a custom URLSession for network requests.
	public var urlSession: URLSession
	/// If not-nil, logging to the specified log file name will be configured
	public var logFileName: String? { didSet { try? initializeLogging() } }
	public static let defaultClientId = "wallet-dev"
	public static let defaultOpenID4VciRedirectUri = URL(string: "eudi-openid4ci://authorize")!
	public static let defaultOpenId4VCIConfig = OpenId4VCIConfig(clientId: defaultClientId, authFlowRedirectionURI: defaultOpenID4VciRedirectUri)
	public static let defaultServiceName = "eudiw"
	/// Initialize a wallet instance. All parameters are optional.
	///
	public init(storageType: StorageType = .keyChain, serviceName: String? = nil, accessGroup: String? = nil, trustedReaderCertificates: [Data]? = nil, userAuthenticationRequired: Bool = true, verifierApiUri: String? = nil, openID4VciIssuerUrl: String? = nil, openID4VciConfig: OpenId4VCIConfig? = nil, urlSession: URLSession? = nil, logFileName: String? = nil, modelFactory: (any MdocModelFactory)? = nil) throws {
		try Self.validateServiceParams(serviceName: serviceName)
		self.serviceName = serviceName ?? Self.defaultServiceName
		self.accessGroup = accessGroup
		self.modelFactory = modelFactory
		self.trustedReaderCertificates = trustedReaderCertificates
		self.userAuthenticationRequired = userAuthenticationRequired
		#if DEBUG
		self.userAuthenticationRequired = false
		#endif
		self.verifierApiUri	= verifierApiUri
		self.openID4VciIssuerUrl = openID4VciIssuerUrl
		self.openID4VciConfig = openID4VciConfig
		self.urlSession = urlSession ?? URLSession.shared
		self.logFileName = logFileName
		useSecureEnclave = SecureEnclave.isAvailable
		storage = self.getStorage()
	}
	
	func getStorage() -> StorageManager {
		guard storage == nil else { return self.storage }
		let keyChainObj = KeyChainStorageService(serviceName: serviceName, accessGroup: accessGroup)
		self.storage = StorageManager(storageService: keyChainObj, modelFactory: self.modelFactory)
		return self.storage
	}
	
	/// Helper method to return a file URL from a file name.
	///
	/// The file is created in the caches directory
	/// - Parameter fileName: A file name
	/// - Returns: Th URL of a log file stored in the caches directory
	nonisolated public static func getLogFileURL(_ fileName: String) throws -> URL? {
		return try FileManager.getCachesDirectory().appendingPathComponent(fileName)
	}
	
	private static func validateServiceParams(serviceName: String? = nil) throws {
		guard (serviceName?.contains(":") ?? false) == false else {
			let msg = "Not allowed service name, contains : character"
			logger.error("validateServiceParams:\(msg)")
			throw WalletError(description: msg)
		}
	}
	
	/// Get the contents of a log file stored in the caches directory
	/// - Parameter fileName: A file name
	/// - Returns: The file contents
	public func getLogFileContents(_ fileName: String) throws -> String {
		let logFileURL = try Self.getLogFileURL(fileName)
		guard let logFileURL else { throw WalletError(description: "Cannot create URL for file name \(fileName)") }
		return try String(contentsOf: logFileURL, encoding: .utf8)
	}
	
	/// Reset a log file stored in the caches directory
	/// - Parameter fileName: A file name
	public func resetLogFile(_ fileName: String) throws {
		let logFileURL = try Self.getLogFileURL(fileName)
		guard let logFileURL else { throw WalletError(description: "Cannot create URL for file name \(fileName)") }
		try FileManager.default.removeItem(at: logFileURL)
	}
	
	private func initializeLogging() throws {
		LoggingSystem.bootstrap { [logFileName] label in 
			var handlers:[LogHandler] = []
			if _isDebugAssertConfiguration() {
				handlers.append(StreamLogHandler.standardOutput(label: label))
			}
			#if canImport(UIKit)
				if let logFileName {
					do {
						let logFileURL = try Self.getLogFileURL(logFileName)
						guard let logFileURL else { throw WalletError(description: "Cannot create URL for file name \(logFileName)") }
						let fileLogger = try FileLogging(to: logFileURL)
						handlers.append(FileLogHandler(label: label, fileLogger: fileLogger))
					} catch { fatalError("Logging setup failed: \(error.localizedDescription)") }
				}
			#endif
			return MultiplexLogHandler(handlers)
		}
	}
	
	/// Prepare issuing by creating an issue request (id, private key) and an OpenId4VCI service instance
	/// - Parameters:
	///   - docType: document type
	///   - promptMessage: Prompt message for biometric authentication (optional)
	/// - Returns: (Issue request key pair, vci service, unique id)
	func prepareIssuing(docType: String?, displayName: String?, promptMessage: String? = nil) async throws -> (IssueRequest, OpenId4VCIService, String) {
		guard let openID4VciIssuerUrl else { throw WalletError(description: "issuer Url not defined")}
		guard openID4VciConfig?.clientId != nil else { throw WalletError(description: "clientId not defined")}
		guard openID4VciConfig?.authFlowRedirectionURI != nil else { throw WalletError(description: "Auth flow Redirect URI not defined")}
		let id: String = UUID().uuidString
		let issueReq = try await Self.authorizedAction(action: {
			return try await beginIssueDocument(id: id, privateKeyType: useSecureEnclave ? .secureEnclaveP256 : .x963EncodedP256, saveToStorage: false)
		}, disabled: !userAuthenticationRequired || docType == nil, dismiss: {}, localizedReason: promptMessage ?? NSLocalizedString("issue_document", comment: "").replacingOccurrences(of: "{docType}", with: NSLocalizedString(displayName ?? docType ?? "", comment: "")))
		guard let issueReq else { throw LAError(.userCancel)}
		let openId4VCIService = await OpenId4VCIService(issueRequest: issueReq, credentialIssuerURL: openID4VciIssuerUrl, config: openID4VciConfig ?? OpenId4VCIConfig(clientId: Self.defaultClientId, authFlowRedirectionURI: Self.defaultOpenID4VciRedirectUri), urlSession: urlSession)
		return (issueReq, openId4VCIService, id)
	}
    
    @discardableResult public func issuePAR(docType: String, format: DataFormat = .cbor, promptMessage: String? = nil) async throws -> WalletStorage.Document {
        let (issueReq, openId4VCIService, id) = try await prepareIssuing(docType: docType, displayName: nil, promptMessage: promptMessage)
        let data = try await openId4VCIService.issuePAR(docType: docType, format: format, promptMessage: promptMessage, useSecureEnclave: useSecureEnclave)
        return try await finalizeIssuing(id: id, data: data, docType: docType, format: format, issueReq: issueReq, openId4VCIService: openId4VCIService)
    }

	/// Request a deferred issuance based on a stored deferred document. On success, the deferred document is replaced with the issued document.
	///
	/// The caller does not need to reload documents, storage manager collections are updated.
	/// - Parameter deferredDoc: A stored document with deferred status
	/// - Returns: The issued document in case it was approved in the backend and the deferred data are valid, otherwise a deferred status document
	@discardableResult public func requestDeferredIssuance(deferredDoc: WalletStorage.Document) async throws -> WalletStorage.Document {
		guard deferredDoc.status == .deferred else { throw WalletError(description: "Invalid document status") }
		guard let pkt = deferredDoc.privateKeyType, let pk = deferredDoc.privateKey, let format = DataFormat(deferredDoc.docDataType) else { throw WalletError(description: "Invalid document") }
		let issueReq = try IssueRequest(id: deferredDoc.id, docType: deferredDoc.docType, privateKeyType: pkt, keyData: pk)
<<<<<<< HEAD
		let openId4VCIService = OpenId4VCIService(issueRequest: issueReq, credentialIssuerURL: "", config: self.openID4VciConfig ?? Self.defaultOpenId4VCIConfig, urlSession: urlSession)
		openId4VCIService.usedSecureEnclave = deferredDoc.privateKeyType == .secureEnclaveP256
		let credentialString = try await openId4VCIService.requestDeferredIssuance(deferredDoc: deferredDoc)
        
        if !credentialString.isEmpty, let data = credentialString.data(using: .utf8) {
            let res = try await finalizeIssuingCborDocument(id: issueReq.id, data: data, docType: "cbor", format: format, issueReq: issueReq, openId4VCIService: openId4VCIService)
            return res
        }
        return deferredDoc
        
=======
		let openId4VCIService = await OpenId4VCIService(issueRequest: issueReq, credentialIssuerURL: "", config: self.openID4VciConfig ?? Self.defaultOpenId4VCIConfig, urlSession: urlSession)
		let data = try await openId4VCIService.requestDeferredIssuance(deferredDoc: deferredDoc)
		guard case .issued(_, _) = data else { return deferredDoc }
		return try await finalizeIssuing(id: deferredDoc.id, data: data, docType: deferredDoc.docType, format: format, issueReq: issueReq, openId4VCIService: openId4VCIService)
>>>>>>> 309ed059
	}
	
	/// Resume pending issuance. Supports dynamic isuuance scenario
	///
	/// The caller does not need to reload documents, storage manager collections are updated.
	/// - Parameter pendingDoc: A temporary document with pending status
	/// 
	/// - Returns: The issued document in case it was approved in the backend and the pendingDoc data are valid, otherwise a pendingDoc status document
	@discardableResult public func resumePendingIssuance(pendingDoc: WalletStorage.Document, webUrl: URL?) async throws -> WalletStorage.Document {
		guard pendingDoc.status == .pending else { throw WalletError(description: "Invalid document status") }
		guard let pkt = pendingDoc.privateKeyType, let pk = pendingDoc.privateKey, let format = DataFormat(pendingDoc.docDataType) else { throw WalletError(description: "Invalid document") }
<<<<<<< HEAD
		let (_, openId4VCIService, id) = try await prepareIssuing(docType: nil, displayName: nil, promptMessage: nil)
		openId4VCIService.usedSecureEnclave = pendingDoc.privateKeyType == .secureEnclaveP256
=======
		let (_, openId4VCIService, _) = try await prepareIssuing(docType: nil, displayName: nil, promptMessage: nil)
>>>>>>> 309ed059
		let issueReq = try IssueRequest(id: pendingDoc.id, docType: pendingDoc.docType, privateKeyType: pkt, keyData: pk)
		try await openId4VCIService.initSecurityKeys(pendingDoc.privateKeyType == .secureEnclaveP256)
		let outcome = try await openId4VCIService.resumePendingIssuance(pendingDoc: pendingDoc, webUrl: webUrl)
<<<<<<< HEAD
        
        if !outcome.0.isEmpty, let data = outcome.0.data(using: .utf8) {
            let res = try await finalizeIssuingCborDocument(id: id, data: data, docType: "cbor", format: format, issueReq: issueReq, openId4VCIService: openId4VCIService)
            return res
        }
        return pendingDoc
=======
		if case let .pending(_) = outcome { return pendingDoc }
		let res = try await finalizeIssuing(id: pendingDoc.id, data: outcome, docType: pendingDoc.docType, format: format, issueReq: issueReq, openId4VCIService: openId4VCIService)
		return res
>>>>>>> 309ed059
	}
	
	func finalizeIssuing(id: String, data: IssuanceOutcome, docType: String?, format: DataFormat, issueReq: IssueRequest, openId4VCIService: OpenId4VCIService) async throws -> WalletStorage.Document  {
		var dataToSave: Data
		var docTypeToSave: String
		var displayName: String?
		guard let ddt = DocDataType(rawValue: format.rawValue) else { throw WalletError(description: "Invalid format \(format.rawValue)") }
		let pds = data.pendingOrDeferredStatus
		switch data {
		case .issued(let data, let dn):
			dataToSave = data
			displayName = dn
			let dt = if format == .cbor { IssuerSigned(data: [UInt8](data))?.issuerAuth.mso.docType ?? docType } else { docType }
			guard let dt else { throw WalletError(description: "Unknown document type") }
			docTypeToSave = dt
		case .deferred(let deferredIssuanceModel):
			dataToSave = try JSONEncoder().encode(deferredIssuanceModel)
			displayName = deferredIssuanceModel.displayName
			docTypeToSave = docType ?? "DEFERRED"
		case .pending(let pendingAuthModel):
			dataToSave = try JSONEncoder().encode(pendingAuthModel)
			docTypeToSave = docType ?? "PENDING"
		}
		let newDocStatus: WalletStorage.DocumentStatus = data.isDeferred ? .deferred : (data.isPending ? .pending : .issued)
		let newDocument = WalletStorage.Document(id: id, docType: docTypeToSave, docDataType: ddt, data: dataToSave, privateKeyType: issueReq.privateKeyType, privateKey: issueReq.keyData, createdAt: Date(), displayName: displayName, status: newDocStatus)
		if newDocStatus == .pending { await storage.appendDocModel(newDocument); return newDocument }
		try await issueReq.saveTo(storageService: storage.storageService, status: newDocStatus)
		try await endIssueDocument(newDocument)
		await storage.appendDocModel(newDocument)
		await storage.refreshPublishedVars()
		if pds == nil { try await storage.removePendingOrDeferredDoc(id: id) }
		return newDocument
	}
	
	/// Resolve OpenID4VCI offer URL document types. Resolved offer metadata are cached
	/// - Parameters:
	///   - uriOffer: url with offer
	///   - format: data format
	///   - useSecureEnclave: whether to use secure enclave (if supported)
	/// - Returns: Offered issue information model
	public func resolveOfferUrlDocTypes(uriOffer: String, format: DataFormat = .cbor, useSecureEnclave: Bool = true) async throws -> OfferedIssuanceModel {
		let (_, openId4VCIService, _) = try await prepareIssuing(docType: nil, displayName: nil)
		return try await openId4VCIService.resolveOfferDocTypes(uriOffer: uriOffer, format: format)
	}
	
	/// Issue documents by offer URI.
	/// - Parameters:
	///   - offerUri: url with offer
	///   - docTypes: offered doc models available to be issued
	///   - txCodeValue: Transaction code given to user (if available)
	///   - format: data format (defaults to cbor)
	///   - promptMessage: prompt message for biometric authentication (optional)
	///   - useSecureEnclave: whether to use secure enclave (if supported)
	///   - claimSet: claim set (optional)
	/// - Returns: Array of issued and stored documents
	public func issueDocumentsByOfferUrl(offerUri: String, docTypes: [OfferedDocModel], txCodeValue: String? = nil, format: DataFormat = .cbor, promptMessage: String? = nil, useSecureEnclave: Bool = true, claimSet: ClaimSet? = nil) async throws -> [WalletStorage.Document] {
<<<<<<< HEAD
        guard format == .cbor else { throw fatalError("jwt format not implemented") }
        var (issueReq, openId4VCIService, id) = try await prepareIssuing(docType: docTypes.map(\.docType).joined(separator: ", "), displayName: nil, promptMessage: promptMessage)
        
        let docsData = try await openId4VCIService.issueDocumentsByOfferUrl(offerUri: offerUri, docTypes: docTypes, txCodeValue: txCodeValue, format: format, useSecureEnclave: useSecureEnclave, claimSet: claimSet)
        var documents = [WalletStorage.Document]()
        for (i, docData) in docsData.enumerated() {
            if i > 0 { (issueReq, openId4VCIService, id) = try await prepareIssuing(docType: nil, displayName: nil) }
            openId4VCIService.usedSecureEnclave = useSecureEnclave && SecureEnclave.isAvailable
            documents.append(try await finalizeIssuingCborDocument(id: id, data: docData, docType: "cbor", format: format, issueReq: issueReq, openId4VCIService: openId4VCIService))

        }
        return documents
=======
		guard format == .cbor else { fatalError("jwt format not implemented") }
		var (issueReq, openId4VCIService, id) = try await prepareIssuing(docType: docTypes.map(\.docType).joined(separator: ", "), displayName: docTypes.map(\.displayName).joined(separator: ", "), promptMessage: promptMessage)
		let docsData = try await openId4VCIService.issueDocumentsByOfferUrl(offerUri: offerUri, docTypes: docTypes, txCodeValue: txCodeValue, format: format, useSecureEnclave: useSecureEnclave, promptMessage: promptMessage, claimSet: claimSet)
		var documents = [WalletStorage.Document]()
		for (i, docData) in docsData.enumerated() {
			if i > 0 { (issueReq, openId4VCIService, id) = try await prepareIssuing(docType: nil, displayName: nil) }
			documents.append(try await finalizeIssuing(id: id, data: docData, docType: docData.isDeferred ? docTypes[i].docType : nil, format: format, issueReq: issueReq, openId4VCIService: openId4VCIService))
		}
		return documents
>>>>>>> 309ed059
	}
    
    func finalizeIssuingCborDocument(id: String, data: Data, docType: String, format: DataFormat, issueReq: IssueRequest, openId4VCIService: OpenId4VCIService) async throws -> WalletStorage.Document  {
        _ = IssuerSigned(data: [UInt8](data))
        guard let ddt = DocDataType(rawValue: format.rawValue) else { throw WalletError(description: "Invalid format \(format.rawValue)") }
        let docTypeToSave = docType
        let dataToSave: Data = data
        var issued: WalletStorage.Document
        issued = WalletStorage.Document(id: id,
                                        docType: docTypeToSave,
                                        docDataType: ddt,
                                        data: dataToSave,
                                        privateKeyType: .secureEnclaveP256,
                                        privateKey: issueReq.keyData,
                                        createdAt: Date(),
                                        displayName: nil,
                                        status: .issued)
        try issueReq.saveToStorage(storage.storageService, status: .issued)
        try endIssueDocument(issued)
        await storage.appendDocModel(issued)
        await storage.refreshPublishedVars()
        return issued
    }
	
	/// Begin issuing a document by generating an issue request
	///
	/// - Parameters:
	///   - id: Document identifier
	///   - issuer: Issuer function
	public func beginIssueDocument(id: String, privateKeyType: PrivateKeyType = .secureEnclaveP256, saveToStorage: Bool = true, bDeferred: Bool = false) async throws -> IssueRequest {
		let request = try IssueRequest(id: id, privateKeyType: privateKeyType)
		if saveToStorage { try await request.saveTo(storageService: storage.storageService, status: bDeferred ? .deferred : .issued) }
		return request
	}
	
	/// End issuing by saving the issuing document (and its private key) in storage
	/// - Parameter issued: The issued document
	public func endIssueDocument(_ issued: WalletStorage.Document) async throws {
		try await storage.storageService.saveDocument(issued, allowOverwrite: true)
	}
	
	/// Load documents with a specific status from storage
	///
	/// Calls ``storage`` loadDocuments
	/// - Returns: An array of ``WalletStorage.Document`` objects
	/// - Parameter status: Status of documents to load
	@discardableResult public func loadDocuments(status: WalletStorage.DocumentStatus) async throws -> [WalletStorage.Document]? {
		return try await storage.loadDocuments(status: status)
	}
	
	/// Load all documents from storage
	///
	/// Calls ``storage`` loadDocuments
	/// - Returns: An array of ``WalletStorage.Document`` objects
	/// - Parameter status: Status of documents to load
	@discardableResult public func loadAllDocuments() async throws -> [WalletStorage.Document]? {
		var res: [WalletStorage.Document]?
		for status in WalletStorage.DocumentStatus.allCases {
			if let docs = (try await loadDocuments(status: status)) {
				res = (res ?? []) + docs
			}
		}
		return res
	}

	/// Load a document with a specific status from storage
	///
	/// Calls ``storage`` loadDocuments
	/// - Returns: A `WalletStorage.Document` object
	/// - Parameter status: Status of document to load
	@discardableResult public func loadDocument(id: String, status: WalletStorage.DocumentStatus) async throws -> WalletStorage.Document? {
		return try await storage.loadDocument(id: id, status: status)
	}

	/// Delete documents with a specified status from storage
	///
	/// Calls ``storage`` deleteDocuments
	/// - Parameter status: Status of documents to delete
	public func deleteDocuments(status: WalletStorage.DocumentStatus) async throws  {
		return try await storage.deleteDocuments(status: status)
	}
	
	/// Delete all documents
	public func deleteAllDocuments() async throws {
		for status in WalletStorage.DocumentStatus.allCases {
			try await deleteDocuments(status: status)
		}
	}

	/// Delete document by id

	/// Deletes a document with the specified ID and status.
	/// - Parameters:
	///   - id: The unique identifier of the document to be deleted.
	///   - status: The current status of the document.
	///
	/// - Throws: An error if the document could not be deleted.
	public func deleteDocument(id: String, status: DocumentStatus) async throws {
		try await storage.deleteDocument(id: id, status: status)
	}
	
	/// Load sample data from json files
	///
	/// The mdoc data are stored in wallet storage as documents
	/// - Parameter sampleDataFiles: Names of sample files provided in the app bundle
	public func loadSampleData(sampleDataFiles: [String]? = nil) async throws {
		try? await storage.storageService.deleteDocuments(status: .issued)
		let docSamples = (sampleDataFiles ?? ["EUDI_sample_data"]).compactMap { Data(name:$0) }
			.compactMap(SignUpResponse.decomposeCBORSignupResponse(data:)).flatMap {$0}
			.map { Document(docType: $0.docType, docDataType: .cbor, data: $0.issData, privateKeyType: .x963EncodedP256, privateKey: $0.pkData, createdAt: Date.distantPast, modifiedAt: nil, displayName: $0.docType == EuPidModel.euPidDocType ? "PID" : ($0.docType == IsoMdlModel.isoDocType ? "mDL" : $0.docType), status: .issued) }
		do {
			for docSample in docSamples {
				try await storage.storageService.saveDocument(docSample, allowOverwrite: true)
			}
			try await storage.loadDocuments(status: .issued)
		} catch {
			storage.setError(error)
			throw WalletError(description: error.localizedDescription)
		}
	}
	
	/// Prepare Service Data Parameters
	/// - Parameters:
	///   - docType: docType of documents to present (optional)
	///   - dataFormat: Exchanged data ``Format`` type
	/// - Returns: A data dictionary that can be used to initialize a presentation service
	public func prepareServiceDataParameters(docType: String? = nil, dataFormat: DataFormat = .cbor ) async throws -> [String: Any] {
		var parameters: [String: Any]
		switch dataFormat {
		case .cbor:
			guard var docs = try await storage.storageService.loadDocuments(status: .issued), docs.count > 0 else { throw WalletError(description: "No documents found") }
			if let docType { docs = docs.filter { $0.docType == docType} }
			if let docType { guard docs.count > 0 else { throw WalletError(description: "No documents of type \(docType) found") } }
			let cborsWithKeys = docs.compactMap { $0.getCborData() }
			guard cborsWithKeys.count > 0 else { throw WalletError(description: "Documents decode error") }
			parameters = [InitializeKeys.document_signup_issuer_signed_obj.rawValue: Dictionary(uniqueKeysWithValues: cborsWithKeys.map(\.iss)), InitializeKeys.device_private_key_obj.rawValue: Dictionary(uniqueKeysWithValues: cborsWithKeys.map(\.dpk))]
			if let trustedReaderCertificates { parameters[InitializeKeys.trusted_certificates.rawValue] = trustedReaderCertificates }
			parameters[InitializeKeys.device_auth_method.rawValue] = deviceAuthMethod.rawValue
		default:
			fatalError("jwt format not implemented")
		}
		return parameters
	}
	
	/// Begin attestation presentation to a verifier
	/// - Parameters:
	///   - flow: Presentation ``FlowType`` instance
	///   - docType: DocType of documents to present (optional)
	///   - dataFormat: Exchanged data ``Format`` type
	/// - Returns: A presentation session instance,
	public func beginPresentation(flow: FlowType, docType: String? = nil, dataFormat: DataFormat = .cbor) async -> PresentationSession {
		do {
			let parameters = try await prepareServiceDataParameters(docType: docType, dataFormat: dataFormat)
			let docIdAndTypes = storage.getDocIdsToTypes()
			switch flow {
			case .ble:
				let bleSvc = try BlePresentationService(parameters: parameters)
				return PresentationSession(presentationService: bleSvc, docIdAndTypes: docIdAndTypes, userAuthenticationRequired: userAuthenticationRequired)
			case .openid4vp(let qrCode):
				let openIdSvc = try OpenId4VpService(parameters: parameters, qrCode: qrCode, openId4VpVerifierApiUri: self.verifierApiUri, openId4VpVerifierLegalName: self.verifierLegalName, urlSession: urlSession)
				return PresentationSession(presentationService: openIdSvc, docIdAndTypes: docIdAndTypes, userAuthenticationRequired: userAuthenticationRequired)
			default:
				return PresentationSession(presentationService: FaultPresentationService(error: PresentationSession.makeError(str: "Use beginPresentation(service:)")), docIdAndTypes: docIdAndTypes, userAuthenticationRequired: false)
			}
		} catch {
			return PresentationSession(presentationService: FaultPresentationService(error: error), docIdAndTypes: [:], userAuthenticationRequired: false)
		}
	}
	
	/// Begin attestation presentation to a verifier
	/// - Parameters:
	///   - service: An instance conforming to the ``PresentationService`` protocol that will
	///    be used to handle the presentation.
	///   - docType: DocType of documents to present (optional)
	///   - dataFormat: Exchanged data ``Format`` type
	/// - Returns: A `PresentationSession` instance,
	public func beginPresentation(service: any PresentationService) async -> PresentationSession {
		return PresentationSession(presentationService: service, docIdAndTypes: storage.getDocIdsToTypes(), userAuthenticationRequired: userAuthenticationRequired)
	}
	
	/// Perform an action after user authorization via TouchID/FaceID/Passcode
	/// - Parameters:
	///   - dismiss: Action to perform if the user cancels authorization
	///   - action: Action to perform after user authorization
	public static func authorizedAction<T: Sendable>(action: () async throws -> T, disabled: Bool, dismiss: () -> Void, localizedReason: String) async throws -> T? {
		return try await authorizedAction(isFallBack: false, action: action, disabled: disabled, dismiss: dismiss, localizedReason: localizedReason)
	}
	
	/// Executes an authorized action with optional fallback and dismissal handling.
	/// The action is performed after successful biometric authentication (TouchID or FaceID).
	///
	/// - Parameters:
	///   - isFallBack: A Boolean value indicating whether the action is a fallback after failed biometric authentication
	///  (ask for pin code). Default is `false`.
	///   - action: An asynchronous closure that performs the action and returns a result of type `T`.
	///   - disabled: A Boolean value indicating whether the action is disabled.
	///   - dismiss: A closure that handles the dismissal of the action.
	///   - localizedReason: A localized string providing the reason for the authorization request.
	///
	/// - Returns: An optional result of type `T` if the action is successful, otherwise `nil`.
	///
	/// - Throws: An error if the action fails.
	static func authorizedAction<T: Sendable>(isFallBack: Bool = false, action: () async throws -> T, disabled: Bool, dismiss: () -> Void, localizedReason: String) async throws -> T? {
		guard !disabled else {
			return try await action()
		}
		#if !os(iOS)
			return try await action()
		#else
		let context = LAContext()
		var error: NSError?
		let policy: LAPolicy = .deviceOwnerAuthentication
		if context.canEvaluatePolicy(policy, error: &error) {
			do {
				let success = try await context.evaluatePolicy(policy, localizedReason: localizedReason)
				if success, let scene = await UIApplication.shared.connectedScenes.first {
					let activateState = await scene.activationState
					while activateState != .foregroundActive && activateState != .foregroundInactive {
					  // Delay the task by 0.5 second if not foreground
						try await Task.sleep(nanoseconds: 500_000_000)
					}
					return try await action()
				}
				else { dismiss()}
			} catch let laError as LAError {
				if !isFallBack, laError.code == .userFallback {
					return try await authorizedAction(isFallBack: true, action: action, disabled: disabled, dismiss: dismiss, localizedReason: localizedReason)
				} else {
					dismiss()
					return nil
				}
			}
		} else if let error {
			throw WalletError(description: error.localizedDescription)
		}
		return nil
	#endif
	}
    
    public func getCredentials(docType: String, dpopNonce: String, code: String) async throws -> WalletStorage.Document {
            let (issueReq, openId4VCIService, id) = try await prepareIssuing(docType: nil, displayName: nil)
            guard let cborData = try await openId4VCIService.getCredentials(
                dpopNonce: dpopNonce,
                code: code
            ) else {
                throw  WalletError(description: "Error in getting access token")
            }
            return try await finalizeIssuingCborDocument(id: id, data: cborData, docType: docType, format: .cbor, issueReq: issueReq, openId4VCIService: openId4VCIService)
        
    }
}<|MERGE_RESOLUTION|>--- conflicted
+++ resolved
@@ -181,7 +181,6 @@
 		guard deferredDoc.status == .deferred else { throw WalletError(description: "Invalid document status") }
 		guard let pkt = deferredDoc.privateKeyType, let pk = deferredDoc.privateKey, let format = DataFormat(deferredDoc.docDataType) else { throw WalletError(description: "Invalid document") }
 		let issueReq = try IssueRequest(id: deferredDoc.id, docType: deferredDoc.docType, privateKeyType: pkt, keyData: pk)
-<<<<<<< HEAD
 		let openId4VCIService = OpenId4VCIService(issueRequest: issueReq, credentialIssuerURL: "", config: self.openID4VciConfig ?? Self.defaultOpenId4VCIConfig, urlSession: urlSession)
 		openId4VCIService.usedSecureEnclave = deferredDoc.privateKeyType == .secureEnclaveP256
 		let credentialString = try await openId4VCIService.requestDeferredIssuance(deferredDoc: deferredDoc)
@@ -191,13 +190,6 @@
             return res
         }
         return deferredDoc
-        
-=======
-		let openId4VCIService = await OpenId4VCIService(issueRequest: issueReq, credentialIssuerURL: "", config: self.openID4VciConfig ?? Self.defaultOpenId4VCIConfig, urlSession: urlSession)
-		let data = try await openId4VCIService.requestDeferredIssuance(deferredDoc: deferredDoc)
-		guard case .issued(_, _) = data else { return deferredDoc }
-		return try await finalizeIssuing(id: deferredDoc.id, data: data, docType: deferredDoc.docType, format: format, issueReq: issueReq, openId4VCIService: openId4VCIService)
->>>>>>> 309ed059
 	}
 	
 	/// Resume pending issuance. Supports dynamic isuuance scenario
@@ -209,27 +201,17 @@
 	@discardableResult public func resumePendingIssuance(pendingDoc: WalletStorage.Document, webUrl: URL?) async throws -> WalletStorage.Document {
 		guard pendingDoc.status == .pending else { throw WalletError(description: "Invalid document status") }
 		guard let pkt = pendingDoc.privateKeyType, let pk = pendingDoc.privateKey, let format = DataFormat(pendingDoc.docDataType) else { throw WalletError(description: "Invalid document") }
-<<<<<<< HEAD
 		let (_, openId4VCIService, id) = try await prepareIssuing(docType: nil, displayName: nil, promptMessage: nil)
 		openId4VCIService.usedSecureEnclave = pendingDoc.privateKeyType == .secureEnclaveP256
-=======
-		let (_, openId4VCIService, _) = try await prepareIssuing(docType: nil, displayName: nil, promptMessage: nil)
->>>>>>> 309ed059
 		let issueReq = try IssueRequest(id: pendingDoc.id, docType: pendingDoc.docType, privateKeyType: pkt, keyData: pk)
 		try await openId4VCIService.initSecurityKeys(pendingDoc.privateKeyType == .secureEnclaveP256)
 		let outcome = try await openId4VCIService.resumePendingIssuance(pendingDoc: pendingDoc, webUrl: webUrl)
-<<<<<<< HEAD
-        
+
         if !outcome.0.isEmpty, let data = outcome.0.data(using: .utf8) {
             let res = try await finalizeIssuingCborDocument(id: id, data: data, docType: "cbor", format: format, issueReq: issueReq, openId4VCIService: openId4VCIService)
             return res
         }
         return pendingDoc
-=======
-		if case let .pending(_) = outcome { return pendingDoc }
-		let res = try await finalizeIssuing(id: pendingDoc.id, data: outcome, docType: pendingDoc.docType, format: format, issueReq: issueReq, openId4VCIService: openId4VCIService)
-		return res
->>>>>>> 309ed059
 	}
 	
 	func finalizeIssuing(id: String, data: IssuanceOutcome, docType: String?, format: DataFormat, issueReq: IssueRequest, openId4VCIService: OpenId4VCIService) async throws -> WalletStorage.Document  {
@@ -286,7 +268,6 @@
 	///   - claimSet: claim set (optional)
 	/// - Returns: Array of issued and stored documents
 	public func issueDocumentsByOfferUrl(offerUri: String, docTypes: [OfferedDocModel], txCodeValue: String? = nil, format: DataFormat = .cbor, promptMessage: String? = nil, useSecureEnclave: Bool = true, claimSet: ClaimSet? = nil) async throws -> [WalletStorage.Document] {
-<<<<<<< HEAD
         guard format == .cbor else { throw fatalError("jwt format not implemented") }
         var (issueReq, openId4VCIService, id) = try await prepareIssuing(docType: docTypes.map(\.docType).joined(separator: ", "), displayName: nil, promptMessage: promptMessage)
         
@@ -299,17 +280,6 @@
 
         }
         return documents
-=======
-		guard format == .cbor else { fatalError("jwt format not implemented") }
-		var (issueReq, openId4VCIService, id) = try await prepareIssuing(docType: docTypes.map(\.docType).joined(separator: ", "), displayName: docTypes.map(\.displayName).joined(separator: ", "), promptMessage: promptMessage)
-		let docsData = try await openId4VCIService.issueDocumentsByOfferUrl(offerUri: offerUri, docTypes: docTypes, txCodeValue: txCodeValue, format: format, useSecureEnclave: useSecureEnclave, promptMessage: promptMessage, claimSet: claimSet)
-		var documents = [WalletStorage.Document]()
-		for (i, docData) in docsData.enumerated() {
-			if i > 0 { (issueReq, openId4VCIService, id) = try await prepareIssuing(docType: nil, displayName: nil) }
-			documents.append(try await finalizeIssuing(id: id, data: docData, docType: docData.isDeferred ? docTypes[i].docType : nil, format: format, issueReq: issueReq, openId4VCIService: openId4VCIService))
-		}
-		return documents
->>>>>>> 309ed059
 	}
     
     func finalizeIssuingCborDocument(id: String, data: Data, docType: String, format: DataFormat, issueReq: IssueRequest, openId4VCIService: OpenId4VCIService) async throws -> WalletStorage.Document  {
