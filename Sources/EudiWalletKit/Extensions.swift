/*
Copyright (c) 2023 European Commission

Licensed under the Apache License, Version 2.0 (the "License");
you may not use this file except in compliance with the License.
You may obtain a copy of the License at

	http://www.apache.org/licenses/LICENSE-2.0

Unless required by applicable law or agreed to in writing, software
distributed under the License is distributed on an "AS IS" BASIS,
WITHOUT WARRANTIES OR CONDITIONS OF ANY KIND, either express or implied.
See the License for the specific language governing permissions and
limitations under the License.

Created on 09/11/2023
*/
import Foundation
import OpenID4VCI
import WalletStorage

extension String {
	public func translated() -> String {
		NSLocalizedString(self, comment: "")
	}
}

extension Array where Element == Display {
	func getName() -> String? {
		(first(where: { $0.locale == Locale.current }) ?? first)?.name
	}
}

<<<<<<< HEAD
extension Bundle {
	func getURLSchemas() -> [String]? {
		guard let urlTypes = Bundle.main.object(forInfoDictionaryKey: "CFBundleURLTypes") as? [[String:Any]], let schema = urlTypes.first, let urlSchemas = schema["CFBundleURLSchemes"] as? [String] else {return nil}
		return urlSchemas
=======
extension FileManager {
	public static func getCachesDirectory() throws -> URL {
			let paths = FileManager.default.urls(for: .cachesDirectory, in: .userDomainMask)
			guard paths.count > 0 else {
				throw WalletError(description: "No downloads directory found")
			}
			return paths[0]
>>>>>>> d2c511de
	}
}

extension WalletStorage.Document {
	public var authorizePresentationUrl: String? {
		guard status == .pending, let model = try? JSONDecoder().decode(PendingIssuanceModel.self, from: data), case .presentation_request_url(let urlString) = model.pendingReason else { return nil	}
		return urlString
	}
}<|MERGE_RESOLUTION|>--- conflicted
+++ resolved
@@ -31,12 +31,13 @@
 	}
 }
 
-<<<<<<< HEAD
 extension Bundle {
 	func getURLSchemas() -> [String]? {
 		guard let urlTypes = Bundle.main.object(forInfoDictionaryKey: "CFBundleURLTypes") as? [[String:Any]], let schema = urlTypes.first, let urlSchemas = schema["CFBundleURLSchemes"] as? [String] else {return nil}
 		return urlSchemas
-=======
+	}
+}
+
 extension FileManager {
 	public static func getCachesDirectory() throws -> URL {
 			let paths = FileManager.default.urls(for: .cachesDirectory, in: .userDomainMask)
@@ -44,7 +45,6 @@
 				throw WalletError(description: "No downloads directory found")
 			}
 			return paths[0]
->>>>>>> d2c511de
 	}
 }
 
