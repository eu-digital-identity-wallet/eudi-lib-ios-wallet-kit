--- conflicted
+++ resolved
@@ -1,313 +1,277 @@
-/*
-Copyright (c) 2023 European Commission
-
-Licensed under the Apache License, Version 2.0 (the "License");
-you may not use this file except in compliance with the License.
-You may obtain a copy of the License at
-
-	http://www.apache.org/licenses/LICENSE-2.0
-
-Unless required by applicable law or agreed to in writing, software
-distributed under the License is distributed on an "AS IS" BASIS,
-WITHOUT WARRANTIES OR CONDITIONS OF ANY KIND, either express or implied.
-See the License for the specific language governing permissions and
-limitations under the License.
-
-Created on 09/11/2023
-*/
-import Foundation
-import OpenID4VCI
-import MdocDataModel18013
-import MdocSecurity18013
-import WalletStorage
-import SwiftCBOR
-import SwiftyJSON
-import eudi_lib_sdjwt_swift
-
-extension String {
-	public func translated() -> String {
-		NSLocalizedString(self, comment: "")
-	}
-}
-
-<<<<<<< HEAD
-func secCall<Result>(_ body: (_ resultPtr: UnsafeMutablePointer<Unmanaged<CFError>?>) -> Result?) throws -> Result {
-    var errorQ: Unmanaged<CFError>? = nil
-    guard let result = body(&errorQ) else {
-        throw errorQ!.takeRetainedValue() as Error
-    }
-    return result
-}
-
-extension Array where Element == Display {
-	func getName(_ uiCulture: String?) -> String? {
-		(first(where: { if #available(iOS 16, *) {
-			$0.locale?.language.languageCode?.identifier == uiCulture ?? Locale.current.language.languageCode?.identifier
-		} else {
-				$0.locale?.languageCode == uiCulture
-		} }) ?? first)?.name
-	}
-
-	func getLogo(_ uiCulture: String?) -> Display.Logo? {
-		(first(where: { if #available(iOS 16, *) {
-			$0.locale?.language.languageCode?.identifier == uiCulture ?? Locale.current.language.languageCode?.identifier
-		} else {
-				$0.locale?.languageCode == uiCulture
-		} }) ?? first)?.logo
-	}
-}
-
-extension Array where Element == MdocDataModel18013.DisplayMetadata {
-	func getName(_ uiCulture: String?) -> String? {
-		(first(where: { $0.localeIdentifier == uiCulture }) ?? first)?.name
-	}
-}
-
-=======
->>>>>>> c5726e8d
-extension Display {
-	public var displayMetadata: MdocDataModel18013.DisplayMetadata {
-		let logoMetadata = LogoMetadata(urlString: logo?.uri?.absoluteString, alternativeText: logo?.alternativeText)
-		return MdocDataModel18013.DisplayMetadata(name: name, localeIdentifier: locale?.identifier, logo: logoMetadata, description: description, backgroundColor: backgroundColor, textColor: textColor)
-	}
-}
-
-extension Bundle {
-	func getURLSchemas() -> [String]? {
-		guard let urlTypes = Bundle.main.object(forInfoDictionaryKey: "CFBundleURLTypes") as? [[String:Any]], let schema = urlTypes.first, let urlSchemas = schema["CFBundleURLSchemes"] as? [String] else {return nil}
-		return urlSchemas
-	}
-}
-
-extension Data {
-      public init?(base64urlEncoded input: String) {
-          var base64 = input
-          base64 = base64.replacingOccurrences(of: "-", with: "+")
-          base64 = base64.replacingOccurrences(of: "_", with: "/")
-          while base64.count % 4 != 0 {
-              base64 = base64.appending("=")
-          }
-          self.init(base64Encoded: base64)
-      }
-}
-
-extension FileManager {
-	public static func getCachesDirectory() throws -> URL {
-			let paths = FileManager.default.urls(for: .cachesDirectory, in: .userDomainMask)
-			guard paths.count > 0 else {
-				throw WalletError(description: "No downloads directory found")
-			}
-			return paths[0]
-	}
-}
-
-extension Encodable {
-    /// Converting object to postable JSON
-    func toJSON(_ encoder: JSONEncoder = JSONEncoder()) -> [String: Any] {
-        guard let data = try? encoder.encode(self),
-              let object = try? JSONSerialization.jsonObject(with: data, options: .allowFragments),
-              let json = object as? [String: Any] else { return [:] }
-        return json
-    }
-}
-
-extension WalletStorage.Document {
-	public var authorizePresentationUrl: String? {
-		guard status == .pending, let model = try? JSONDecoder().decode(PendingIssuanceModel.self, from: data), case .presentation_request_url(let urlString) = model.pendingReason else { return nil	}
-		return urlString
-	}
-
-	public func getDisplayName(_ uiCulture: String?) -> String?  {
-		let docMetadata: DocMetadata? = DocMetadata(from: metadata)
-		return docMetadata?.getDisplayName(uiCulture)
-	}
-
-	public func getClaimDisplayNames(_ uiCulture: String?) -> [String: [String: String]]? {
-		guard let docMetadata = DocMetadata(from: metadata) else { return nil }
-		let md = docMetadata.getMetadata(uiCulture: uiCulture)
-		if docDataFormat == .cbor {
-			guard let cmd = md.claimMetadata?.convertToCborClaimMetadata(uiCulture) else { return nil }
-			return cmd.displayNames
-		} else if docDataFormat == .sdjwt {
-			guard let cmd = md.claimMetadata?.convertToJsonClaimMetadata(uiCulture, keyPrefix: nil) else { return nil }
-			return ["": cmd.displayNames]
-		}
-		return nil
-	}
-}
-
-extension CredentialIssuerMetadata: @retroactive @unchecked Sendable {}
-
-extension MdocDataModel18013.CoseKeyPrivate {
-  // decode private key data cbor string and save private key in key chain
-	public static func from(base64: String) async -> MdocDataModel18013.CoseKeyPrivate? {
-		guard let d = Data(base64Encoded: base64), let obj = try? CBOR.decode([UInt8](d)), let coseKey = CoseKey(cbor: obj), let cd = obj[-4], case let CBOR.byteString(rd) = cd else { return nil }
-		let storage = await SecureAreaRegistry.shared.defaultSecurityArea!.getStorage()
-		let sampleSA = SampleDataSecureArea.create(storage: storage)
-		let keyData = NSMutableData(bytes: [0x04], length: [0x04].count)
-		keyData.append(Data(coseKey.x)); keyData.append(Data(coseKey.y));	keyData.append(Data(rd))
-		sampleSA.x963Key = keyData as Data
-		let res = MdocDataModel18013.CoseKeyPrivate(secureArea: sampleSA)
-		return res
-	}
-}
-
-extension MdocDataModel18013.SignUpResponse {
-	/// Decompose CBOR signup responses from data
-	///
-	/// A data file may contain signup responses with many documents (doc.types).
-	/// - Parameter data: Data from file or memory
-	/// - Returns:  separate json serialized signup response objects for each doc.type
-	public static func decomposeCBORSignupResponse(data: Data) -> [(docType: String, jsonData: Data, drData: Data, issData: Data, pkData: Data)]? {
-		guard let sr = data.decodeJSON(type: MdocDataModel18013.SignUpResponse.self), let drs = decomposeCBORDeviceResponse(data: data) else { return nil }
-		return drs.compactMap { sr0 -> (docType: String, jsonData: Data, drData: Data, issData: Data, pkData: Data)? in
-			let drData = Data(CBOR.encode(sr0.dr.toCBOR(options: CBOROptions())))
-			let issData = Data(CBOR.encode(sr0.iss.toCBOR(options: CBOROptions())))
-			var jsonObj = ["response": drData.base64EncodedString()]
-			guard let jsonData = try? JSONSerialization.data(withJSONObject: jsonObj), let pk = sr.privateKey, let pkData = Data(base64Encoded: pk) else { return nil }
-			jsonObj["privateKey"] = pk
-			return (docType: sr0.docType, jsonData: jsonData, drData: drData, issData: issData, pkData: pkData)
-		}
-	}
-
-	/// Device private key decoded from base64-encoded string
-	public var devicePrivateKey: CoseKeyPrivate? {
-		get async {
-			guard let privateKey else { return nil }
-			return await CoseKeyPrivate.from(base64: privateKey)
-		}
-	}
-}
-
-/// Extension to make BindingKey conform to Sendable
-extension BindingKey: @unchecked @retroactive Sendable {
-}
-
-extension AuthorizeRequestOutcome: @unchecked Sendable {
-}
-
-extension Claim {
-	var metadata: DocClaimMetadata { DocClaimMetadata(display: display?.map(\.displayMetadata), isMandatory: mandatory, claimPath: path.value.map(\.description)) }
-}
-
-extension Array where Element == DocClaimMetadata {
-	func convertToCborClaimMetadata(_ uiCulture: String?) -> (displayNames: [NameSpace: [String: String]], mandatory: [NameSpace: [String: Bool]]) {
-		guard allSatisfy({ $0.claimPath.count > 1 }) else { return ([:], [:]) } // sanity check
-		let dictNs = Dictionary(grouping: self, by: { $0.claimPath[0]})
-		let dictNsAndKeys = dictNs.mapValues { Dictionary(grouping: $0, by: { $0.claimPath[1]}) } // group by namespace and key
-		let displayNames = dictNsAndKeys.mapValues { nsv in nsv.compactMapValues { kv in kv.first?.display?.getName(uiCulture) } }
-		let mandatory = dictNsAndKeys.mapValues { nsv in nsv.compactMapValues { kv in kv.first?.isMandatory } }
-		return (displayNames, mandatory)
-	}
-
-	func convertToJsonClaimMetadata(_ uiCulture: String?, keyPrefix: [String]?) -> (displayNames: [String: String], mandatory: [String: Bool], childMetadata: [DocClaimMetadata]) {
-		let groupIndex = keyPrefix?.count ?? 0
-		let arr = if let keyPrefix { filter { keyPrefix.elementsEqual($0.claimPath[0..<keyPrefix.count]) && $0.claimPath.count > groupIndex } } else { self }
-		let dictKeys = Dictionary(grouping: arr, by: { $0.claimPath[groupIndex]} )
-		let displayNames = dictKeys.compactMapValues { $0.first?.display?.getName(uiCulture) }
-		let mandatory =  dictKeys.compactMapValues { $0.first?.isMandatory }
-		return (displayNames, mandatory, arr)
-	}
-}
-
-extension CredentialConfiguration {
-<<<<<<< HEAD
-	func convertToDocMetadata() -> DocMetadata {
-		let claimMetadata = claims.map(\.metadata)
-		return DocMetadata(credentialIssuerIdentifier: credentialIssuerIdentifier, configurationIdentifier: configurationIdentifier.value, docType: docType, display: display, issuerDisplay: issuerDisplay, claims: claimMetadata)
-=======
-	func convertToDocMetadata(docId: String) -> DocMetadata {
-		let namespacedClaims = msoClaims?.mapValues { (claims: [String: Claim]) in
-			claims.mapValues(\.metadata)
-		}
-		let flatClaims = flatClaims?.mapValues(\.metadata)
-		return DocMetadata(docId: docId, credentialIssuerIdentifier: credentialIssuerIdentifier, configurationIdentifier: configurationIdentifier.value, docType: docType, display: display, issuerDisplay: issuerDisplay, namespacedClaims: namespacedClaims, flatClaims: flatClaims)
->>>>>>> c5726e8d
-	}
-}
-
-extension DocMetadata {
-	func getMetadata(uiCulture: String?) -> (displayName: String?, display: [DisplayMetadata]?, issuerDisplay: [DisplayMetadata]?, credentialIssuerIdentifier: String?, configurationIdentifier: String?, claimMetadata: [DocClaimMetadata]?) {
-		guard let claims else { return (nil, nil, nil, nil, nil, nil) }
-		return (getDisplayName(uiCulture), display, issuerDisplay, credentialIssuerIdentifier: credentialIssuerIdentifier, configurationIdentifier: configurationIdentifier,  claims)
-	}
-}
-
-extension JSON {
-	func getDataValue(name: String) -> (DocDataValue, String)? {
-		switch type {
-		case .number:
-			if name == "sex", let isex = Int(stringValue), isex <= 2 { return (.string(NSLocalizedString(isex == 1 ? "male" : "female", comment: "")), stringValue) }
-			if name == JWTClaimNames.issuedAt || name == JWTClaimNames.expirationTime {
-				let date = Date(timeIntervalSince1970: TimeInterval(intValue))
-				let isoDateStr = ISO8601DateFormatter().string(from: date)
-				return (.date(isoDateStr), date.formatted(date: .complete, time: .omitted))
-			}
-			return (.integer(UInt64(intValue)), stringValue)
-		case .string:
-			if name == "portrait" || name == "signature_usual_mark", let d = Data(base64urlEncoded: stringValue) { return (.bytes(d.bytes), "\(d.count) bytes") }
-			return (.string(stringValue), stringValue)
-		case .bool: return (.boolean(boolValue), boolValue ? "Y" : "N")
-		case .array: return (.array, stringValue)
-		case .dictionary:	return (.dictionary, stringValue)
-		case .null:	return nil
-		case .unknown: return nil
-		}
-	}
-
-	func toDocClaim(_ key: String, order n: Int, pathPrefix: [String], _ claimMetadata: [DocClaimMetadata]?, _ uiCulture: String?, _ displayName: String?, _ mandatory: Bool?) -> DocClaim? {
-		if key == "cnf", type == .dictionary { return nil } // members used to identify the proof-of-possession key.
-		if key == "status", type == .dictionary, self["status_list"].type == .dictionary { return nil } // status list.
-		if key == "assurance_level" || key == JWTClaimNames.issuer || key == JWTClaimNames.audience, type == .string {  return nil }
-		if key == "vct", type == .string  { return nil }
-		guard let pair = getDataValue(name: key) else { return nil}
-		let ch = toClaimsArray(pathPrefix: pathPrefix + [key], claimMetadata, uiCulture)
-		let isMandatory = mandatory ?? false
-		return DocClaim(name: key, path: pathPrefix + [key], displayName: displayName, dataValue: pair.0, stringValue: ch?.1 ?? pair.1, isOptional: !isMandatory, order: n, namespace: nil, children: ch?.0)
-	}
-
-	func toClaimsArray(pathPrefix: [String], _ claimMetadata: [DocClaimMetadata]?, _ uiCulture: String?) -> ([DocClaim], String)? {
-		switch type {
-		case .array, .dictionary:
-			var a = [DocClaim]()
-			for (n,(key,subJson)) in enumerated() {
-				let isArray = type == .array
-				let n2 = if isArray { "" } else { key }
-				let cmd = claimMetadata?.convertToJsonClaimMetadata(uiCulture, keyPrefix: pathPrefix)
-				if let di = subJson.toDocClaim(n2, order: n, pathPrefix: pathPrefix, claimMetadata, uiCulture, cmd?.displayNames[key], cmd?.mandatory[key]) {
-					a.append(di)
-				}
-			}
-			return (a, type == .array ? "\(a.map(\.stringValue).joined(separator: ","))" : "{\(a.map { "\($0.name): \($0.stringValue)" }.joined(separator: ","))}")
-		default: return nil
-		}
-	}
-}
-
-
-extension SecureAreaSigner: eudi_lib_sdjwt_swift.AsyncSignerProtocol {
-    func signAsync(_ data: Data) async throws -> Data {
-        return try await sign(data)
-    }
-
-}
-
-extension JSON {
-	func extractDigestAlgorithm() throws -> String {
-		if self[Keys.sdAlg.rawValue].exists() {
-			let stringValue = self[Keys.sdAlg.rawValue].stringValue
-			let algorithIdentifier = HashingAlgorithmIdentifier.allCases.first(where: {$0.rawValue == stringValue})
-			guard let algorithIdentifier else {
-				throw SDJWTVerifierError.missingOrUnknownHashingAlgorithm
-			}
-			return algorithIdentifier.rawValue
-		} else {
-			throw SDJWTVerifierError.missingOrUnknownHashingAlgorithm
-		}
-	}
-}
-
-
-
-
-
+/*
+Copyright (c) 2023 European Commission
+
+Licensed under the Apache License, Version 2.0 (the "License");
+you may not use this file except in compliance with the License.
+You may obtain a copy of the License at
+
+	http://www.apache.org/licenses/LICENSE-2.0
+
+Unless required by applicable law or agreed to in writing, software
+distributed under the License is distributed on an "AS IS" BASIS,
+WITHOUT WARRANTIES OR CONDITIONS OF ANY KIND, either express or implied.
+See the License for the specific language governing permissions and
+limitations under the License.
+
+Created on 09/11/2023
+*/
+import Foundation
+import OpenID4VCI
+import MdocDataModel18013
+import MdocSecurity18013
+import WalletStorage
+import SwiftCBOR
+import SwiftyJSON
+import eudi_lib_sdjwt_swift
+
+extension String {
+	public func translated() -> String {
+		NSLocalizedString(self, comment: "")
+	}
+}
+
+func secCall<Result>(_ body: (_ resultPtr: UnsafeMutablePointer<Unmanaged<CFError>?>) -> Result?) throws -> Result {
+    var errorQ: Unmanaged<CFError>? = nil
+    guard let result = body(&errorQ) else {
+        throw errorQ!.takeRetainedValue() as Error
+    }
+    return result
+}
+
+extension Display {
+	public var displayMetadata: MdocDataModel18013.DisplayMetadata {
+		let logoMetadata = LogoMetadata(urlString: logo?.uri?.absoluteString, alternativeText: logo?.alternativeText)
+		return MdocDataModel18013.DisplayMetadata(name: name, localeIdentifier: locale?.identifier, logo: logoMetadata, description: description, backgroundColor: backgroundColor, textColor: textColor)
+	}
+}
+
+extension Bundle {
+	func getURLSchemas() -> [String]? {
+		guard let urlTypes = Bundle.main.object(forInfoDictionaryKey: "CFBundleURLTypes") as? [[String:Any]], let schema = urlTypes.first, let urlSchemas = schema["CFBundleURLSchemes"] as? [String] else {return nil}
+		return urlSchemas
+	}
+}
+
+extension Data {
+      public init?(base64urlEncoded input: String) {
+          var base64 = input
+          base64 = base64.replacingOccurrences(of: "-", with: "+")
+          base64 = base64.replacingOccurrences(of: "_", with: "/")
+          while base64.count % 4 != 0 {
+              base64 = base64.appending("=")
+          }
+          self.init(base64Encoded: base64)
+      }
+}
+
+extension FileManager {
+	public static func getCachesDirectory() throws -> URL {
+			let paths = FileManager.default.urls(for: .cachesDirectory, in: .userDomainMask)
+			guard paths.count > 0 else {
+				throw WalletError(description: "No downloads directory found")
+			}
+			return paths[0]
+	}
+}
+
+extension Encodable {
+    /// Converting object to postable JSON
+    func toJSON(_ encoder: JSONEncoder = JSONEncoder()) -> [String: Any] {
+        guard let data = try? encoder.encode(self),
+              let object = try? JSONSerialization.jsonObject(with: data, options: .allowFragments),
+              let json = object as? [String: Any] else { return [:] }
+        return json
+    }
+}
+
+extension WalletStorage.Document {
+	public var authorizePresentationUrl: String? {
+		guard status == .pending, let model = try? JSONDecoder().decode(PendingIssuanceModel.self, from: data), case .presentation_request_url(let urlString) = model.pendingReason else { return nil	}
+		return urlString
+	}
+
+	public func getDisplayName(_ uiCulture: String?) -> String?  {
+		let docMetadata: DocMetadata? = DocMetadata(from: metadata)
+		return docMetadata?.getDisplayName(uiCulture)
+	}
+
+	public func getClaimDisplayNames(_ uiCulture: String?) -> [String: [String: String]]? {
+		guard let docMetadata = DocMetadata(from: metadata) else { return nil }
+		let md = docMetadata.getMetadata(uiCulture: uiCulture)
+		if docDataFormat == .cbor {
+			guard let cmd = md.claimMetadata?.convertToCborClaimMetadata(uiCulture) else { return nil }
+			return cmd.displayNames
+		} else if docDataFormat == .sdjwt {
+			guard let cmd = md.claimMetadata?.convertToJsonClaimMetadata(uiCulture, keyPrefix: nil) else { return nil }
+			return ["": cmd.displayNames]
+		}
+		return nil
+	}
+}
+
+extension CredentialIssuerMetadata: @retroactive @unchecked Sendable {}
+
+extension MdocDataModel18013.CoseKeyPrivate {
+  // decode private key data cbor string and save private key in key chain
+	public static func from(base64: String) async -> MdocDataModel18013.CoseKeyPrivate? {
+		guard let d = Data(base64Encoded: base64), let obj = try? CBOR.decode([UInt8](d)), let coseKey = CoseKey(cbor: obj), let cd = obj[-4], case let CBOR.byteString(rd) = cd else { return nil }
+		let storage = await SecureAreaRegistry.shared.defaultSecurityArea!.getStorage()
+		let sampleSA = SampleDataSecureArea.create(storage: storage)
+		let keyData = NSMutableData(bytes: [0x04], length: [0x04].count)
+		keyData.append(Data(coseKey.x)); keyData.append(Data(coseKey.y));	keyData.append(Data(rd))
+		sampleSA.x963Key = keyData as Data
+		let res = MdocDataModel18013.CoseKeyPrivate(secureArea: sampleSA)
+		return res
+	}
+}
+
+extension MdocDataModel18013.SignUpResponse {
+	/// Decompose CBOR signup responses from data
+	///
+	/// A data file may contain signup responses with many documents (doc.types).
+	/// - Parameter data: Data from file or memory
+	/// - Returns:  separate json serialized signup response objects for each doc.type
+	public static func decomposeCBORSignupResponse(data: Data) -> [(docType: String, jsonData: Data, drData: Data, issData: Data, pkData: Data)]? {
+		guard let sr = data.decodeJSON(type: MdocDataModel18013.SignUpResponse.self), let drs = decomposeCBORDeviceResponse(data: data) else { return nil }
+		return drs.compactMap { sr0 -> (docType: String, jsonData: Data, drData: Data, issData: Data, pkData: Data)? in
+			let drData = Data(CBOR.encode(sr0.dr.toCBOR(options: CBOROptions())))
+			let issData = Data(CBOR.encode(sr0.iss.toCBOR(options: CBOROptions())))
+			var jsonObj = ["response": drData.base64EncodedString()]
+			guard let jsonData = try? JSONSerialization.data(withJSONObject: jsonObj), let pk = sr.privateKey, let pkData = Data(base64Encoded: pk) else { return nil }
+			jsonObj["privateKey"] = pk
+			return (docType: sr0.docType, jsonData: jsonData, drData: drData, issData: issData, pkData: pkData)
+		}
+	}
+
+	/// Device private key decoded from base64-encoded string
+	public var devicePrivateKey: CoseKeyPrivate? {
+		get async {
+			guard let privateKey else { return nil }
+			return await CoseKeyPrivate.from(base64: privateKey)
+		}
+	}
+}
+
+/// Extension to make BindingKey conform to Sendable
+extension BindingKey: @unchecked @retroactive Sendable {
+}
+
+extension AuthorizeRequestOutcome: @unchecked Sendable {
+}
+
+extension Claim {
+	var metadata: DocClaimMetadata { DocClaimMetadata(display: display?.map(\.displayMetadata), isMandatory: mandatory, claimPath: path.value.map(\.description)) }
+}
+
+extension Array where Element == DocClaimMetadata {
+	func convertToCborClaimMetadata(_ uiCulture: String?) -> (displayNames: [NameSpace: [String: String]], mandatory: [NameSpace: [String: Bool]]) {
+		guard allSatisfy({ $0.claimPath.count > 1 }) else { return ([:], [:]) } // sanity check
+		let dictNs = Dictionary(grouping: self, by: { $0.claimPath[0]})
+		let dictNsAndKeys = dictNs.mapValues { Dictionary(grouping: $0, by: { $0.claimPath[1]}) } // group by namespace and key
+		let displayNames = dictNsAndKeys.mapValues { nsv in nsv.compactMapValues { kv in kv.first?.display?.getName(uiCulture) } }
+		let mandatory = dictNsAndKeys.mapValues { nsv in nsv.compactMapValues { kv in kv.first?.isMandatory } }
+		return (displayNames, mandatory)
+	}
+
+	func convertToJsonClaimMetadata(_ uiCulture: String?, keyPrefix: [String]?) -> (displayNames: [String: String], mandatory: [String: Bool], childMetadata: [DocClaimMetadata]) {
+		let groupIndex = keyPrefix?.count ?? 0
+		let arr = if let keyPrefix { filter { keyPrefix.elementsEqual($0.claimPath[0..<keyPrefix.count]) && $0.claimPath.count > groupIndex } } else { self }
+		let dictKeys = Dictionary(grouping: arr, by: { $0.claimPath[groupIndex]} )
+		let displayNames = dictKeys.compactMapValues { $0.first?.display?.getName(uiCulture) }
+		let mandatory =  dictKeys.compactMapValues { $0.first?.isMandatory }
+		return (displayNames, mandatory, arr)
+	}
+}
+
+extension CredentialConfiguration {
+	func convertToDocMetadata() -> DocMetadata {
+		let claimMetadata = claims.map(\.metadata)
+		return DocMetadata(credentialIssuerIdentifier: credentialIssuerIdentifier, configurationIdentifier: configurationIdentifier.value, docType: docType, display: display, issuerDisplay: issuerDisplay, claims: claimMetadata)
+	}
+}
+
+extension DocMetadata {
+	func getMetadata(uiCulture: String?) -> (displayName: String?, display: [DisplayMetadata]?, issuerDisplay: [DisplayMetadata]?, credentialIssuerIdentifier: String?, configurationIdentifier: String?, claimMetadata: [DocClaimMetadata]?) {
+		guard let claims else { return (nil, nil, nil, nil, nil, nil) }
+		return (getDisplayName(uiCulture), display, issuerDisplay, credentialIssuerIdentifier: credentialIssuerIdentifier, configurationIdentifier: configurationIdentifier,  claims)
+	}
+}
+
+extension JSON {
+	func getDataValue(name: String) -> (DocDataValue, String)? {
+		switch type {
+		case .number:
+			if name == "sex", let isex = Int(stringValue), isex <= 2 { return (.string(NSLocalizedString(isex == 1 ? "male" : "female", comment: "")), stringValue) }
+			if name == JWTClaimNames.issuedAt || name == JWTClaimNames.expirationTime {
+				let date = Date(timeIntervalSince1970: TimeInterval(intValue))
+				let isoDateStr = ISO8601DateFormatter().string(from: date)
+				return (.date(isoDateStr), date.formatted(date: .complete, time: .omitted))
+			}
+			return (.integer(UInt64(intValue)), stringValue)
+		case .string:
+			if name == "portrait" || name == "signature_usual_mark", let d = Data(base64urlEncoded: stringValue) { return (.bytes(d.bytes), "\(d.count) bytes") }
+			return (.string(stringValue), stringValue)
+		case .bool: return (.boolean(boolValue), boolValue ? "Y" : "N")
+		case .array: return (.array, stringValue)
+		case .dictionary:	return (.dictionary, stringValue)
+		case .null:	return nil
+		case .unknown: return nil
+		}
+	}
+
+	func toDocClaim(_ key: String, order n: Int, pathPrefix: [String], _ claimMetadata: [DocClaimMetadata]?, _ uiCulture: String?, _ displayName: String?, _ mandatory: Bool?) -> DocClaim? {
+		if key == "cnf", type == .dictionary { return nil } // members used to identify the proof-of-possession key.
+		if key == "status", type == .dictionary, self["status_list"].type == .dictionary { return nil } // status list.
+		if key == "assurance_level" || key == JWTClaimNames.issuer || key == JWTClaimNames.audience, type == .string {  return nil }
+		if key == "vct", type == .string  { return nil }
+		guard let pair = getDataValue(name: key) else { return nil}
+		let ch = toClaimsArray(pathPrefix: pathPrefix + [key], claimMetadata, uiCulture)
+		let isMandatory = mandatory ?? false
+		return DocClaim(name: key, path: pathPrefix + [key], displayName: displayName, dataValue: pair.0, stringValue: ch?.1 ?? pair.1, isOptional: !isMandatory, order: n, namespace: nil, children: ch?.0)
+	}
+
+	func toClaimsArray(pathPrefix: [String], _ claimMetadata: [DocClaimMetadata]?, _ uiCulture: String?) -> ([DocClaim], String)? {
+		switch type {
+		case .array, .dictionary:
+			var a = [DocClaim]()
+			for (n,(key,subJson)) in enumerated() {
+				let isArray = type == .array
+				let n2 = if isArray { "" } else { key }
+				let cmd = claimMetadata?.convertToJsonClaimMetadata(uiCulture, keyPrefix: pathPrefix)
+				if let di = subJson.toDocClaim(n2, order: n, pathPrefix: pathPrefix, claimMetadata, uiCulture, cmd?.displayNames[key], cmd?.mandatory[key]) {
+					a.append(di)
+				}
+			}
+			return (a, type == .array ? "\(a.map(\.stringValue).joined(separator: ","))" : "{\(a.map { "\($0.name): \($0.stringValue)" }.joined(separator: ","))}")
+		default: return nil
+		}
+	}
+}
+
+
+extension SecureAreaSigner: eudi_lib_sdjwt_swift.AsyncSignerProtocol {
+    func signAsync(_ data: Data) async throws -> Data {
+        return try await sign(data)
+    }
+
+}
+
+extension JSON {
+	func extractDigestAlgorithm() throws -> String {
+		if self[Keys.sdAlg.rawValue].exists() {
+			let stringValue = self[Keys.sdAlg.rawValue].stringValue
+			let algorithIdentifier = HashingAlgorithmIdentifier.allCases.first(where: {$0.rawValue == stringValue})
+			guard let algorithIdentifier else {
+				throw SDJWTVerifierError.missingOrUnknownHashingAlgorithm
+			}
+			return algorithIdentifier.rawValue
+		} else {
+			throw SDJWTVerifierError.missingOrUnknownHashingAlgorithm
+		}
+	}
+}
+
+
+
+
+