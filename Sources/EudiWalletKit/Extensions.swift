--- conflicted
+++ resolved
@@ -51,14 +51,6 @@
 		let logoMetadata = LogoMetadata(urlString: logo?.uri?.absoluteString, alternativeText: logo?.alternativeText)
 		return MdocDataModel18013.DisplayMetadata(name: name, localeIdentifier: locale?.identifier, logo: logoMetadata, description: description, backgroundColor: backgroundColor, textColor: textColor)
 	}
-    
-    func getName(_ uiCulture: String?) -> String? {
-        (first(where: { if #available(iOS 16, *) {
-            $0.locale?.language.languageCode?.identifier == uiCulture ?? Locale.current.language.languageCode?.identifier
-        } else {
-                $0.locale?.languageCode == uiCulture
-        } }) ?? first)?.name
-    }
 }
 
 extension Bundle {
@@ -91,25 +83,6 @@
 }
 
 extension WalletStorage.Document {
-<<<<<<< HEAD
-    public var authorizePresentationUrl: String? {
-        guard status == .pending, let model = try? JSONDecoder().decode(PendingIssuanceModel.self, from: data), case .presentation_request_url(let urlString) = model.pendingReason else { return nil    }
-        return urlString
-    }
-    
-    public func getDisplayName(_ uiCulture: String?) -> String?  {
-        let docMetadata: DocMetadata? = DocMetadata(from: metadata)
-        return docMetadata?.getDisplayName(uiCulture)
-    }
-
-    public func getDisplayNames(_ uiCulture: String?) -> [String: [String: String]]? {
-        let docMetadata: DocMetadata? = DocMetadata(from: metadata)
-        if docDataFormat == .cbor, let ncs1 = docMetadata?.namespacedClaims?.mapValues({ nc in nc.filter({ $1.getDisplayName(uiCulture) != nil})}),
-         case let ncs = ncs1.mapValues({n1 in n1.mapValues({ $0.getDisplayName(uiCulture)! })}) { return ncs }
-        if docDataFormat == .sdjwt, let ncs = docMetadata?.flatClaims?.filter({ $1.getDisplayName(uiCulture) != nil}).mapValues({ $0.getDisplayName(uiCulture)! }) { return ["": ncs] }
-        return nil
-    }
-=======
 	public var authorizePresentationUrl: String? {
 		guard status == .pending, let model = try? JSONDecoder().decode(PendingIssuanceModel.self, from: data), case .presentation_request_url(let urlString) = model.pendingReason else { return nil	}
 		return urlString
@@ -127,7 +100,6 @@
 		if docDataFormat == .sdjwt, let ncs = docMetadata?.flatClaims?.filter({ $1.getDisplayName(uiCulture) != nil}).mapValues({ $0.getDisplayName(uiCulture)! }) { return ["": ncs] }
 		return nil
 	}
->>>>>>> b4aad1bc
 }
 
 extension ClaimSet: @retroactive @unchecked Sendable {}
@@ -179,106 +151,6 @@
 extension BindingKey: @unchecked @retroactive Sendable {
 }
 
-<<<<<<< HEAD
-extension Claim {
-    var metadata: DocClaimMetadata { DocClaimMetadata(display: display, isMandatory: mandatory, valueType: valueType) }
-}
-
-extension CredentialConfiguration {
-    func convertToDocMetadata() -> DocMetadata {
-        let namespacedClaims = msoClaims?.mapValues { (claims: [String: Claim]) in
-            claims.mapValues(\.metadata)
-        }
-        let flatClaims = flatClaims?.mapValues(\.metadata)
-        return DocMetadata(docType: docType, display: display, namespacedClaims: namespacedClaims, flatClaims: flatClaims)
-    }
-}
-
-extension DocMetadata {
-    func getCborClaimMetadata(uiCulture: String?) -> (displayName: String?, claimDisplayNames: [NameSpace: [String: String]]?, mandatoryClaims: [NameSpace: [String: Bool]]?, claimValueTypes: [NameSpace: [String: String]]?) {
-        guard let namespacedClaims = namespacedClaims else { return (nil, nil, nil, nil) }
-        let claimDisplayNames = namespacedClaims.mapValues { (claims: [String: DocClaimMetadata]) in
-            claims.filter { (k,v) in v.getDisplayName(uiCulture) != nil }.mapValues { $0.getDisplayName(uiCulture)!}
-        }
-        let mandatoryClaims = namespacedClaims.mapValues { (claims: [String: DocClaimMetadata]) in
-            claims.filter { (k,v) in v.isMandatory != nil }.mapValues { $0.isMandatory!}
-        }
-        let claimValueTypes = namespacedClaims.mapValues { (claims: [String: DocClaimMetadata]) in
-            claims.filter { (k,v) in v.valueType != nil }.mapValues { $0.valueType! }
-        }
-        return (getDisplayName(uiCulture), claimDisplayNames, mandatoryClaims, claimValueTypes)
-    }
-
-    func getFlatClaimMetadata(uiCulture: String?) -> (displayName: String?, claimDisplayNames: [String: String]?, mandatoryClaims: [String: Bool]?, claimValueTypes: [String: String]?) {
-        guard let flatClaims = flatClaims else { return (nil, nil, nil, nil) }
-        let claimDisplayNames = flatClaims.filter { (k,v) in v.getDisplayName(uiCulture) != nil }.mapValues { $0.getDisplayName(uiCulture)!}
-        let mandatoryClaims = flatClaims.filter { (k,v) in v.isMandatory != nil }.mapValues { $0.isMandatory!}
-        let claimValueTypes = flatClaims.filter { (k,v) in v.valueType != nil }.mapValues { $0.valueType! }
-        return (getDisplayName(uiCulture), claimDisplayNames, mandatoryClaims, claimValueTypes)
-    }
-}
-
-extension JSON {
-    func getDataValue(name: String, valueType: String?) -> (DocDataValue, String)? {
-        switch type {
-        case .number:
-            if name == "sex", let isex = Int(stringValue), isex <= 2 { return (.string(NSLocalizedString(isex == 1 ? "male" : "female", comment: "")), stringValue) }
-            return (.integer(UInt64(intValue)), stringValue)
-        case .string:
-            if name == "portrait" || name == "signature_usual_mark", let d = Data(base64URLEncoded: stringValue) { return (.bytes(d.bytes), "\(d.count) bytes") }
-            return (.string(stringValue), stringValue)
-        case .bool: return (.boolean(boolValue), boolValue ? "Y" : "N")
-        case .array: return (.array, stringValue)
-        case .dictionary:    return (.dictionary, stringValue)
-        case .null:    return nil
-        case .unknown: return nil
-        }
-    }
-
-    func toDocClaim(_ key: String, order n: Int, _ claimDisplayNames: [String: String]?, _ mandatoryClaims: [String: Bool]?, _ claimValueTypes: [String: String]?, namespace: String? = nil) -> DocClaim? {
-        if key == "cnf", type == .dictionary { return nil }
-        if key == "iat" || key == "exp", type == .number { return nil }
-        if key == "assurance_level" || key == "iss", type == .string { return nil }
-        guard let pair = getDataValue(name: key, valueType: claimValueTypes?[key]) else { return nil}
-        let ch = toClaimsArray(claimDisplayNames, mandatoryClaims, claimValueTypes, namespace)
-        let isMandatory = mandatoryClaims?[key] ?? true
-        return DocClaim(name: key, displayName: claimDisplayNames?[key], dataValue: pair.0, stringValue: ch?.1 ?? pair.1, valueType: claimValueTypes?[key], isOptional: !isMandatory, order: n, namespace: namespace, children: ch?.0)
-    }
-
-    func toClaimsArray(_ claimDisplayNames: [String: String]?, _ mandatoryClaims: [String: Bool]?, _ claimValueTypes: [String: String]?, _ namespace: String? = nil) -> ([DocClaim], String)? {
-        switch type {
-        case .array, .dictionary:
-            if case let claims = self["verified_claims"]["claims"], claims.type == .dictionary {
-                let initialResult = self["verified_claims"]["verification"].toClaimsArray(claimDisplayNames, mandatoryClaims, claimValueTypes) ?? ([DocClaim](), "")
-                return claims.reduce(into: initialResult) { (partialResult, el: (String, JSON)) in
-                    if let (claims1, str1) = el.1.toClaimsArray(claimDisplayNames, mandatoryClaims, claimValueTypes, el.0) {
-                        partialResult.0.append(contentsOf: claims1)
-                        partialResult.1 += (partialResult.1.count == 0 ? "" : ", ") + str1
-                    }
-                }
-            }
-            var a = [DocClaim]()
-            for (n,(key,subJson)) in enumerated() {
-                if let di = subJson.toDocClaim(key, order: n, claimDisplayNames, mandatoryClaims, claimValueTypes) {    a.append(di) }
-            }
-            return (a, type == .array ? "[\(a.map(\.stringValue).joined(separator: ", "))]" : "{\(a.map { "\($0.name): \($0.stringValue)" }.joined(separator: ", "))}")
-        default: return nil
-        }
-    }
-}
-
-extension DocClaimsDecodable {    /// Extracts display strings and images from the provided namespaces and populates the given arrays.
-    ///
-    /// - Parameters:
-    ///   - nameSpaces: A dictionary where the key is a `NameSpace` and the value is an array of `IssuerSignedItem`.
-    ///   - docClaims: An inout parameter that will be populated with `DocClaim` items extracted from the namespaces.
-    ///   - labels: A dictionary where the key is the elementIdentifier and the value is a string representing the label.
-    ///   - nsFilter: An optional array of `NameSpace` to filter/sort the extraction. Defaults to `nil`.
-    public static func extractJSONClaims(_ json: JSON, _ docClaims: inout [DocClaim], _ claimDisplayNames: [String: String]? = nil, _ mandatoryClaims: [String: Bool]? = nil, _ claimValueTypes: [String: String]? = nil) {
-        let claims = json.toClaimsArray(claimDisplayNames, mandatoryClaims, claimValueTypes)?.0 ?? []
-        docClaims.append(contentsOf: claims)
-    }
-=======
 extension AuthorizeRequestOutcome: @unchecked Sendable {
 }
 
@@ -386,7 +258,6 @@
 		let claims = json.toClaimsArray(claimDisplayNames, mandatoryClaims, claimValueTypes)?.0 ?? []
 		docClaims.append(contentsOf: claims)
 	}
->>>>>>> b4aad1bc
 }
 
 extension SecureAreaSigner: eudi_lib_sdjwt_swift.AsyncSignerProtocol {
@@ -396,8 +267,6 @@
 
 }
 
-<<<<<<< HEAD
-=======
 extension JSON {
 	func extractDigestAlgorithm() throws -> String {
 		if self[Keys.sdAlg.rawValue].exists() {
@@ -415,4 +284,3 @@
 
 
 
->>>>>>> b4aad1bc
