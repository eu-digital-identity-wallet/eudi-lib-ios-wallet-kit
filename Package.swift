--- conflicted
+++ resolved
@@ -1,4 +1,4 @@
-// swift-tools-version: 6.0
+// swift-tools-version: 5.9
 // The swift-tools-version declares the minimum version of Swift required to build this package.
 
 import PackageDescription
@@ -14,18 +14,12 @@
     ],
     dependencies: [
     .package(url: "https://github.com/apple/swift-log.git", from: "1.5.3"),
-		.package(url: "https://github.com/crspybits/swift-log-file", from: "0.1.0"),
-<<<<<<< HEAD
-		.package(url: "https://github.com/eu-digital-identity-wallet/eudi-lib-ios-iso18013-data-transfer.git",  exact: "0.4.1"),
-		.package(url: "https://github.com/eu-digital-identity-wallet/eudi-lib-ios-wallet-storage.git", exact: "0.4.1"),
-		.package(url: "https://github.com/eu-digital-identity-wallet/eudi-lib-ios-siop-openid4vp-swift.git", exact: "0.6.2"),
-		.package(url: "https://github.com/eu-digital-identity-wallet/eudi-lib-ios-openid4vci-swift.git", exact: "0.9.1"),
-=======
-		.package(url: "https://github.com/eu-digital-identity-wallet/eudi-lib-ios-iso18013-data-transfer.git", exact: "0.3.1"),
-		.package(url: "https://github.com/eu-digital-identity-wallet/eudi-lib-ios-wallet-storage.git", exact: "0.2.8"),
-		.package(url: "https://github.com/eu-digital-identity-wallet/eudi-lib-ios-siop-openid4vp-swift.git", exact: "0.4.0"),
-    .package(url: "https://github.com/Ameenk149/eudi-lib-ios-openid4vci-swift.git", exact: "0.1.2"),
->>>>>>> ad36972f
+    .package(url: "https://github.com/crspybits/swift-log-file", from: "0.1.0"),
+            .package(url: "https://github.com/eu-digital-identity-wallet/eudi-lib-ios-iso18013-data-transfer.git",  exact: "0.4.1"),
+            .package(url: "https://github.com/eu-digital-identity-wallet/eudi-lib-ios-wallet-storage.git", exact: "0.4.1"),
+            .package(url: "https://github.com/eu-digital-identity-wallet/eudi-lib-ios-siop-openid4vp-swift.git", exact: "0.6.2"),
+//            .package(url: "https://github.com/niscy-eudiw/eudi-lib-ios-openid4vci-swift.git", branch: "feature/dpop-nonce"),
+    .package(url: "https://github.com/eu-digital-identity-wallet/eudi-lib-ios-openid4vci-swift.git", exact: "0.9.1"),
 	],
     targets: [
         // Targets are the basic building blocks of a package, defining a module or a test suite.
