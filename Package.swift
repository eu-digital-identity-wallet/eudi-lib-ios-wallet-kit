--- conflicted
+++ resolved
@@ -14,21 +14,12 @@
     ],
     dependencies: [
     .package(url: "https://github.com/apple/swift-log.git", from: "1.5.3"),
-<<<<<<< HEAD
-    .package(url: "https://github.com/crspybits/swift-log-file", from: "0.1.0"),
-    .package(url: "https://github.com/eu-digital-identity-wallet/eudi-lib-ios-iso18013-data-transfer.git",  exact: "0.5.1"),
-    .package(url: "https://github.com/eu-digital-identity-wallet/eudi-lib-ios-wallet-storage.git", exact: "0.4.3"),
-    .package(url: "https://github.com/eu-digital-identity-wallet/eudi-lib-sdjwt-swift.git", exact: "0.4.0"),
-    .package(url: "https://github.com/eu-digital-identity-wallet/eudi-lib-ios-siop-openid4vp-swift.git", exact: "0.6.4"),
-    .package(url: "https://github.com/pankaj-sp/eudi-lib-ios-openid4vci-swift.git", branch: "WD-206-Send-Client-Attestation-JWT"),
-=======
 		.package(url: "https://github.com/crspybits/swift-log-file", from: "0.1.0"),
 		.package(url: "https://github.com/eu-digital-identity-wallet/eudi-lib-ios-iso18013-data-transfer.git",  exact: "0.5.4"),
 		.package(url: "https://github.com/eu-digital-identity-wallet/eudi-lib-ios-wallet-storage.git", exact: "0.4.5"),
     .package(url: "https://github.com/eu-digital-identity-wallet/eudi-lib-sdjwt-swift.git", exact: "0.5.1"),
 		.package(url: "https://github.com/eu-digital-identity-wallet/eudi-lib-ios-siop-openid4vp-swift.git", exact: "0.6.4"),
-		.package(url: "https://github.com/eu-digital-identity-wallet/eudi-lib-ios-openid4vci-swift.git", exact: "0.10.1"),
->>>>>>> b4aad1bc
+		.package(url: "https://github.com/eu-digital-identity-wallet/eudi-lib-ios-openid4vci-swift.git", exact: "0.11.0"),
 	],
     targets: [
         // Targets are the basic building blocks of a package, defining a module or a test suite.
@@ -39,13 +30,8 @@
 				.product(name: "WalletStorage", package: "eudi-lib-ios-wallet-storage"),
 				.product(name: "SiopOpenID4VP", package: "eudi-lib-ios-siop-openid4vp-swift"),
 				.product(name: "OpenID4VCI", package: "eudi-lib-ios-openid4vci-swift"),
-<<<<<<< HEAD
-                .product(name: "eudi-lib-sdjwt-swift", package: "eudi-lib-sdjwt-swift"),
-                .product(name: "Logging", package: "swift-log"),
-=======
         .product(name: "eudi-lib-sdjwt-swift", package: "eudi-lib-sdjwt-swift"),
         .product(name: "Logging", package: "swift-log"),
->>>>>>> b4aad1bc
 				.product(name: "FileLogging", package: "swift-log-file"),
           ]
         ),
