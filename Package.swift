// swift-tools-version: 6.0
// The swift-tools-version declares the minimum version of Swift required to build this package.

import PackageDescription

let package = Package(
	name: "EudiWalletKit",
	platforms: [.macOS(.v13), .iOS(.v16), .watchOS(.v10)],
	products: [
		// Products define the executables and libraries a package produces, making them visible to other packages.
		.library(
			name: "EudiWalletKit",
			targets: ["EudiWalletKit"])
	],
	dependencies: [
		.package(url: "https://github.com/apple/swift-log.git", from: "1.5.3"),
		.package(url: "https://github.com/crspybits/swift-log-file", from: "0.1.0"),
<<<<<<< HEAD
		.package(url: "https://github.com/eu-digital-identity-wallet/eudi-lib-ios-iso18013-data-transfer.git", exact: "0.6.1"),
		.package(url: "https://github.com/eu-digital-identity-wallet/eudi-lib-ios-wallet-storage.git", exact: "0.5.1"),
		.package(url: "https://github.com/eu-digital-identity-wallet/eudi-lib-sdjwt-swift.git", exact: "0.6.0"),
		.package(url:"https://github.com/eu-digital-identity-wallet/eudi-lib-ios-siop-openid4vp-swift.git", exact: "0.9.0"),
		.package(url: "https://github.com/eu-digital-identity-wallet/eudi-lib-ios-openid4vci-swift.git",exact: "0.13.0"),
=======
		//.package(url: "https://github.com/eu-digital-identity-wallet/eudi-lib-ios-iso18013-data-transfer.git", exact: "0.6.0"),
		//.package(url: "https://github.com/eu-digital-identity-wallet/eudi-lib-ios-iso18013-data-model.git", branch: "main"),
		.package(url: "https://github.com/eu-digital-identity-wallet/eudi-lib-ios-iso18013-security.git", branch: "main"),
		.package(path: "../eudi-lib-ios-iso18013-data-model"), // temporary until development is finished
		.package(path: "../eudi-lib-ios-iso18013-data-transfer"), // temporary until development is finished
		// .package(url: "https://github.com/eu-digital-identity-wallet/eudi-lib-ios-wallet-storage.git", exact: "0.4.8"),
		.package(path: "../eudi-lib-ios-wallet-storage"), // temporary until development is finished
		.package(url: "https://github.com/eu-digital-identity-wallet/eudi-lib-sdjwt-swift.git", exact: "0.6.0"),
		.package(url:"https://github.com/eu-digital-identity-wallet/eudi-lib-ios-siop-openid4vp-swift.git", exact: "0.8.3"),
		.package(url: "https://github.com/eu-digital-identity-wallet/eudi-lib-ios-openid4vci-swift.git", exact: "0.12.2"),
		.package(url: "https://github.com/eu-digital-identity-wallet/SwiftCopyableMacro.git", from: "0.0.3")
>>>>>>> c5726e8d
	],
	targets: [
		// Targets are the basic building blocks of a package, defining a module or a test suite.
		// Targets can depend on other targets in this package and products from dependencies.
		.target(
			name: "EudiWalletKit",
			dependencies: [
<<<<<<< HEAD
=======
				.product(name: "MdocDataModel18013", package: "eudi-lib-ios-iso18013-data-model"), // temporary until development is finished
				.product(name: "MdocSecurity18013", package: "eudi-lib-ios-iso18013-security"),
>>>>>>> c5726e8d
				.product(name: "MdocDataTransfer18013", package: "eudi-lib-ios-iso18013-data-transfer"),
				.product(name: "WalletStorage", package: "eudi-lib-ios-wallet-storage"),
				.product(name: "SiopOpenID4VP", package: "eudi-lib-ios-siop-openid4vp-swift"),
				.product(name: "OpenID4VCI", package: "eudi-lib-ios-openid4vci-swift"),
				.product(name: "eudi-lib-sdjwt-swift", package: "eudi-lib-sdjwt-swift"),
				.product(name: "Logging", package: "swift-log"),
				.product(name: "FileLogging", package: "swift-log-file"),
				.product(name: "Copyable", package: "SwiftCopyableMacro"),
			]
		),
		.testTarget(
			name: "EudiWalletKitTests",
			dependencies: ["EudiWalletKit"],
			resources: [.process("Resources")]
		),
	]
)
<|MERGE_RESOLUTION|>--- conflicted
+++ resolved
@@ -1,65 +1,47 @@
-// swift-tools-version: 6.0
-// The swift-tools-version declares the minimum version of Swift required to build this package.
-
-import PackageDescription
-
-let package = Package(
-	name: "EudiWalletKit",
-	platforms: [.macOS(.v13), .iOS(.v16), .watchOS(.v10)],
-	products: [
-		// Products define the executables and libraries a package produces, making them visible to other packages.
-		.library(
-			name: "EudiWalletKit",
-			targets: ["EudiWalletKit"])
-	],
-	dependencies: [
-		.package(url: "https://github.com/apple/swift-log.git", from: "1.5.3"),
-		.package(url: "https://github.com/crspybits/swift-log-file", from: "0.1.0"),
-<<<<<<< HEAD
-		.package(url: "https://github.com/eu-digital-identity-wallet/eudi-lib-ios-iso18013-data-transfer.git", exact: "0.6.1"),
-		.package(url: "https://github.com/eu-digital-identity-wallet/eudi-lib-ios-wallet-storage.git", exact: "0.5.1"),
-		.package(url: "https://github.com/eu-digital-identity-wallet/eudi-lib-sdjwt-swift.git", exact: "0.6.0"),
-		.package(url:"https://github.com/eu-digital-identity-wallet/eudi-lib-ios-siop-openid4vp-swift.git", exact: "0.9.0"),
-		.package(url: "https://github.com/eu-digital-identity-wallet/eudi-lib-ios-openid4vci-swift.git",exact: "0.13.0"),
-=======
-		//.package(url: "https://github.com/eu-digital-identity-wallet/eudi-lib-ios-iso18013-data-transfer.git", exact: "0.6.0"),
-		//.package(url: "https://github.com/eu-digital-identity-wallet/eudi-lib-ios-iso18013-data-model.git", branch: "main"),
-		.package(url: "https://github.com/eu-digital-identity-wallet/eudi-lib-ios-iso18013-security.git", branch: "main"),
-		.package(path: "../eudi-lib-ios-iso18013-data-model"), // temporary until development is finished
-		.package(path: "../eudi-lib-ios-iso18013-data-transfer"), // temporary until development is finished
-		// .package(url: "https://github.com/eu-digital-identity-wallet/eudi-lib-ios-wallet-storage.git", exact: "0.4.8"),
-		.package(path: "../eudi-lib-ios-wallet-storage"), // temporary until development is finished
-		.package(url: "https://github.com/eu-digital-identity-wallet/eudi-lib-sdjwt-swift.git", exact: "0.6.0"),
-		.package(url:"https://github.com/eu-digital-identity-wallet/eudi-lib-ios-siop-openid4vp-swift.git", exact: "0.8.3"),
-		.package(url: "https://github.com/eu-digital-identity-wallet/eudi-lib-ios-openid4vci-swift.git", exact: "0.12.2"),
-		.package(url: "https://github.com/eu-digital-identity-wallet/SwiftCopyableMacro.git", from: "0.0.3")
->>>>>>> c5726e8d
-	],
-	targets: [
-		// Targets are the basic building blocks of a package, defining a module or a test suite.
-		// Targets can depend on other targets in this package and products from dependencies.
-		.target(
-			name: "EudiWalletKit",
-			dependencies: [
-<<<<<<< HEAD
-=======
-				.product(name: "MdocDataModel18013", package: "eudi-lib-ios-iso18013-data-model"), // temporary until development is finished
-				.product(name: "MdocSecurity18013", package: "eudi-lib-ios-iso18013-security"),
->>>>>>> c5726e8d
-				.product(name: "MdocDataTransfer18013", package: "eudi-lib-ios-iso18013-data-transfer"),
-				.product(name: "WalletStorage", package: "eudi-lib-ios-wallet-storage"),
-				.product(name: "SiopOpenID4VP", package: "eudi-lib-ios-siop-openid4vp-swift"),
-				.product(name: "OpenID4VCI", package: "eudi-lib-ios-openid4vci-swift"),
-				.product(name: "eudi-lib-sdjwt-swift", package: "eudi-lib-sdjwt-swift"),
-				.product(name: "Logging", package: "swift-log"),
-				.product(name: "FileLogging", package: "swift-log-file"),
-				.product(name: "Copyable", package: "SwiftCopyableMacro"),
-			]
-		),
-		.testTarget(
-			name: "EudiWalletKitTests",
-			dependencies: ["EudiWalletKit"],
-			resources: [.process("Resources")]
-		),
-	]
-)
+// swift-tools-version: 6.0
+// The swift-tools-version declares the minimum version of Swift required to build this package.
+
+import PackageDescription
+
+let package = Package(
+	name: "EudiWalletKit",
+	platforms: [.macOS(.v13), .iOS(.v16), .watchOS(.v10)],
+	products: [
+		// Products define the executables and libraries a package produces, making them visible to other packages.
+		.library(
+			name: "EudiWalletKit",
+			targets: ["EudiWalletKit"])
+	],
+	dependencies: [
+		.package(url: "https://github.com/apple/swift-log.git", from: "1.5.3"),
+		.package(url: "https://github.com/crspybits/swift-log-file", from: "0.1.0"),
+		.package(url: "https://github.com/eu-digital-identity-wallet/eudi-lib-ios-iso18013-data-transfer.git", exact: "0.6.1"),
+		.package(url: "https://github.com/eu-digital-identity-wallet/eudi-lib-ios-wallet-storage.git", exact: "0.5.1"),
+		.package(url: "https://github.com/eu-digital-identity-wallet/eudi-lib-sdjwt-swift.git", exact: "0.6.0"),
+		.package(url:"https://github.com/eu-digital-identity-wallet/eudi-lib-ios-siop-openid4vp-swift.git", exact: "0.9.0"),
+		.package(url: "https://github.com/eu-digital-identity-wallet/eudi-lib-ios-openid4vci-swift.git",exact: "0.13.0"),
+		.package(url: "https://github.com/eu-digital-identity-wallet/SwiftCopyableMacro.git", from: "0.0.3")
+	],
+	targets: [
+		// Targets are the basic building blocks of a package, defining a module or a test suite.
+		// Targets can depend on other targets in this package and products from dependencies.
+		.target(
+			name: "EudiWalletKit",
+			dependencies: [
+				.product(name: "MdocDataTransfer18013", package: "eudi-lib-ios-iso18013-data-transfer"),
+				.product(name: "WalletStorage", package: "eudi-lib-ios-wallet-storage"),
+				.product(name: "SiopOpenID4VP", package: "eudi-lib-ios-siop-openid4vp-swift"),
+				.product(name: "OpenID4VCI", package: "eudi-lib-ios-openid4vci-swift"),
+				.product(name: "eudi-lib-sdjwt-swift", package: "eudi-lib-sdjwt-swift"),
+				.product(name: "Logging", package: "swift-log"),
+				.product(name: "FileLogging", package: "swift-log-file"),
+				.product(name: "Copyable", package: "SwiftCopyableMacro"),
+			]
+		),
+		.testTarget(
+			name: "EudiWalletKitTests",
+			dependencies: ["EudiWalletKit"],
+			resources: [.process("Resources")]
+		),
+	]
+)