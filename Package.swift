--- conflicted
+++ resolved
@@ -1,54 +1,49 @@
-// swift-tools-version: 6.0
-// The swift-tools-version declares the minimum version of Swift required to build this package.
-
-import PackageDescription
-
-let package = Package(
-	name: "EudiWalletKit",
-	platforms: [.macOS(.v14), .iOS(.v16), .watchOS(.v10)],
-	products: [
-		// Products define the executables and libraries a package produces, making them visible to other packages.
-		.library(
-			name: "EudiWalletKit",
-			targets: ["EudiWalletKit"])
-	],
-	dependencies: [
-		.package(url: "https://github.com/apple/swift-log.git", from: "1.6.3"),
-		.package(url: "https://github.com/crspybits/swift-log-file", from: "0.1.0"),
-		.package(url: "https://github.com/eu-digital-identity-wallet/eudi-lib-ios-iso18013-data-transfer.git", exact: "0.7.3"),
-		.package(url: "https://github.com/eu-digital-identity-wallet/eudi-lib-ios-wallet-storage.git", exact: "0.6.1"),
-		.package(url: "https://github.com/eu-digital-identity-wallet/eudi-lib-sdjwt-swift.git", exact: "0.7.2"),
-<<<<<<< HEAD
-		.package(url: "https://github.com/eu-digital-identity-wallet/eudi-lib-ios-siop-openid4vp-swift.git", exact: "0.15.0"),
-		.package(url: "https://github.com/eu-digital-identity-wallet/eudi-lib-ios-openid4vci-swift.git",exact: "0.15.1"),
-=======
-		.package(url: "https://github.com/eu-digital-identity-wallet/eudi-lib-ios-siop-openid4vp-swift.git", exact: "0.13.1"),
-		.package(url: "https://github.com/eu-digital-identity-wallet/eudi-lib-ios-openid4vci-swift.git",exact: "0.15.2"),
->>>>>>> 6056dd7a
-		.package(url: "https://github.com/eu-digital-identity-wallet/eudi-lib-ios-statium-swift.git", exact: "0.2.0"),
-		.package(url: "https://github.com/eu-digital-identity-wallet/SwiftCopyableMacro.git", from: "0.0.3")
-	],
-	targets: [
-		// Targets are the basic building blocks of a package, defining a module or a test suite.
-		// Targets can depend on other targets in this package and products from dependencies.
-		.target(
-			name: "EudiWalletKit",
-			dependencies: [
-				.product(name: "MdocDataTransfer18013", package: "eudi-lib-ios-iso18013-data-transfer"),
-				.product(name: "WalletStorage", package: "eudi-lib-ios-wallet-storage"),
-				.product(name: "SiopOpenID4VP", package: "eudi-lib-ios-siop-openid4vp-swift"),
-				.product(name: "OpenID4VCI", package: "eudi-lib-ios-openid4vci-swift"),
-				.product(name: "eudi-lib-sdjwt-swift", package: "eudi-lib-sdjwt-swift"),
-				.product(name: "Logging", package: "swift-log"),
-				.product(name: "FileLogging", package: "swift-log-file"),
-				.product(name: "StatiumSwift", package: "eudi-lib-ios-statium-swift"),
-				.product(name: "Copyable", package: "SwiftCopyableMacro"),
-			]
-		),
-		.testTarget(
-			name: "EudiWalletKitTests",
-			dependencies: ["EudiWalletKit"],
-			resources: [.process("Resources")]
-		),
-	]
-)
+// swift-tools-version: 6.0
+// The swift-tools-version declares the minimum version of Swift required to build this package.
+
+import PackageDescription
+
+let package = Package(
+	name: "EudiWalletKit",
+	platforms: [.macOS(.v14), .iOS(.v16), .watchOS(.v10)],
+	products: [
+		// Products define the executables and libraries a package produces, making them visible to other packages.
+		.library(
+			name: "EudiWalletKit",
+			targets: ["EudiWalletKit"])
+	],
+	dependencies: [
+		.package(url: "https://github.com/apple/swift-log.git", from: "1.6.3"),
+		.package(url: "https://github.com/crspybits/swift-log-file", from: "0.1.0"),
+		.package(url: "https://github.com/eu-digital-identity-wallet/eudi-lib-ios-iso18013-data-transfer.git", exact: "0.7.3"),
+		.package(url: "https://github.com/eu-digital-identity-wallet/eudi-lib-ios-wallet-storage.git", exact: "0.6.1"),
+		.package(url: "https://github.com/eu-digital-identity-wallet/eudi-lib-sdjwt-swift.git", exact: "0.7.2"),
+		.package(url: "https://github.com/eu-digital-identity-wallet/eudi-lib-ios-siop-openid4vp-swift.git", exact: "0.15.0"),
+		.package(url: "https://github.com/eu-digital-identity-wallet/eudi-lib-ios-openid4vci-swift.git",exact: "0.15.2"),
+		.package(url: "https://github.com/eu-digital-identity-wallet/eudi-lib-ios-statium-swift.git", exact: "0.2.0"),
+		.package(url: "https://github.com/eu-digital-identity-wallet/SwiftCopyableMacro.git", from: "0.0.3")
+	],
+	targets: [
+		// Targets are the basic building blocks of a package, defining a module or a test suite.
+		// Targets can depend on other targets in this package and products from dependencies.
+		.target(
+			name: "EudiWalletKit",
+			dependencies: [
+				.product(name: "MdocDataTransfer18013", package: "eudi-lib-ios-iso18013-data-transfer"),
+				.product(name: "WalletStorage", package: "eudi-lib-ios-wallet-storage"),
+				.product(name: "SiopOpenID4VP", package: "eudi-lib-ios-siop-openid4vp-swift"),
+				.product(name: "OpenID4VCI", package: "eudi-lib-ios-openid4vci-swift"),
+				.product(name: "eudi-lib-sdjwt-swift", package: "eudi-lib-sdjwt-swift"),
+				.product(name: "Logging", package: "swift-log"),
+				.product(name: "FileLogging", package: "swift-log-file"),
+				.product(name: "StatiumSwift", package: "eudi-lib-ios-statium-swift"),
+				.product(name: "Copyable", package: "SwiftCopyableMacro"),
+			]
+		),
+		.testTarget(
+			name: "EudiWalletKitTests",
+			dependencies: ["EudiWalletKit"],
+			resources: [.process("Resources")]
+		),
+	]
+)