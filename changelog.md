--- conflicted
+++ resolved
@@ -1,9 +1,3 @@
-<<<<<<< HEAD
-## v0.7.6
-- Refactored security to use SecureArea for cryptographic operations. The wallet developer can specify SecureArea instances which are registered by their name, otherwise the wallet-kit creates 'SecureEnclave' (default) and 'Software' secure areas.  The wallet developer can specify Key create options per doc-type such as curve type, secure area name, key unlock policy, key access control and key unlock data.
-
-## v0.7.5
-=======
 ## v0.7.7
  - Fix issue [#118](https://github.com/eu-digital-identity-wallet/eudi-lib-ios-wallet-kit/issues/118)
  ### Breaking changes
@@ -15,8 +9,12 @@
 - ElementViewModel: `public var isMandatory: Bool` is removed
 - ElementViewModel: `public var isOptional: Bool` is added (opposite of `isMandatory`)
 
+## v0.7.6
+- Refactored security to use SecureArea for cryptographic operations. The wallet developer can specify SecureArea instances which are registered by their name, otherwise the wallet-kit creates 'SecureEnclave' (default) and 'Software' secure areas.  The wallet developer can specify Key create options per doc-type such as curve type, secure area name, key unlock policy, key access control and key unlock data.
+
+## v0.7.5
+
 ## v0.7.4
->>>>>>> b58b1bf3
 - Update Package.resolved and Package.swift with new versions for openid4vci, openid4vp
 
 ## v0.7.3
